--- conflicted
+++ resolved
@@ -217,10 +217,7 @@
     foldername: Optional[str] = None,
     save_as_png: bool = False,
     add_legend: bool = True,
-<<<<<<< HEAD
-=======
     baseline_cost=None,
->>>>>>> 90936bc4
     add_info: bool = False
 ):
     plt.figure("Cost plot")
@@ -535,10 +532,7 @@
         foldername,
         save_as_png=args.png,
         add_legend=args.legend,
-<<<<<<< HEAD
-=======
         baseline_cost=args.baseline_cost,
->>>>>>> 90936bc4
         add_info = args.info
     )
     make_success_plot(all_experiment_data, config)
