--- conflicted
+++ resolved
@@ -166,46 +166,7 @@
             setattr(config, k, v)
 
         def planner(env):
-<<<<<<< HEAD
-            options = planner_config["options"]
-            prm_config = CompositePRMConfig(
-                # Map dictionary keys to dataclass attributes
-                distance_metric=options["distance_metric"],
-                use_k_nearest=options["connection_strategy"] == "k_nearest",
-                try_informed_sampling=options["informed_sampling"],
-                try_informed_transitions=options["informed_transition_sampling"],
-                uniform_batch_size=options["batch_size"],
-                uniform_transition_batch_size=options["transition_batch_size"],
-                informed_batch_size=options["informed_batch_size"],
-                informed_transition_batch_size=options[
-                    "informed_transition_batch_size"
-                ],
-                locally_informed_sampling=options["locally_informed_sampling"],
-                try_shortcutting=options["shortcutting"],
-                try_direct_informed_sampling=options["direct_informed_sampling"],
-                # Corrected spelling here as well:
-                inlcude_lb_in_informed_sampling=options[
-                    "inlcude_lb_in_informed_sampling"
-                ],
-                init_mode_sampling_type=options["init_mode_sampling_type"],
-                frontier_mode_sampling_probability=options[
-                    "frontier_mode_sampling_probability"
-                ],
-                init_uniform_batch_size=options["init_uniform_batch_size"],
-                init_transition_batch_size=options["init_transition_batch_size"],
-                with_mode_validation=options["with_mode_validation"],
-                with_noise=options["with_noise"],
-                shortcutting_mode=options["shortcutting_mode"],
-                shortcutting_interpolation_resolution=options[
-                    "shortcutting_interpolation_resolution"
-                ],
-                shortcutting_iters=options["shortcutting_iters"],
-            )
-
-            return CompositePRM(env, config=prm_config).plan(
-=======
             return CompositePRM(env, config=config).plan(
->>>>>>> abf23a8c
                 ptc=RuntimeTerminationCondition(runtime),
                 optimize=optimize,
             )
@@ -216,32 +177,7 @@
             setattr(config, k, v)
 
         def planner(env):
-<<<<<<< HEAD
-            options = planner_config["options"]
-            rrtstar_config = BaseRRTConfig(
-                informed_sampling=options["informed_sampling"],
-                distance_metric=options["distance_metric"],
-                p_goal=options["p_goal"],
-                shortcutting=options["shortcutting"],
-                init_mode_sampling_type=options["init_mode_sampling_type"],
-                frontier_mode_sampling_probability=options[
-                    "frontier_mode_sampling_probability"
-                ],
-                locally_informed_sampling=options["locally_informed_sampling"],
-                informed_batch_size=options["informed_batch_size"],
-                remove_redundant_nodes=options["remove_redundant_nodes"],
-                apply_long_horizon=options["apply_long_horizon"],
-                horizon_length=options["horizon_length"],
-                with_mode_validation=options["with_mode_validation"],
-                with_noise=options["with_noise"],
-                with_tree_visualization=options["with_tree_visualization"],
-                stepsize=options["stepsize"],
-            )
-
-            return RRTstar(env, config=rrtstar_config).plan(
-=======
             return RRTstar(env, config=config).plan(
->>>>>>> abf23a8c
                 ptc=RuntimeTerminationCondition(runtime),
                 optimize=optimize,
             )
@@ -252,34 +188,7 @@
             setattr(config, k, v)
 
         def planner(env):
-<<<<<<< HEAD
-            options = planner_config["options"]
-            birrtstar_config = BaseRRTConfig(
-                informed_sampling=options["informed_sampling"],
-                distance_metric=options["distance_metric"],
-                p_goal=options["p_goal"],
-                shortcutting=options["shortcutting"],
-                init_mode_sampling_type=options["init_mode_sampling_type"],
-                frontier_mode_sampling_probability=options[
-                    "frontier_mode_sampling_probability"
-                ],
-                locally_informed_sampling=options["locally_informed_sampling"],
-                transition_nodes=options["transition_nodes"],
-                birrtstar_version=options["birrtstar_version"],
-                informed_batch_size=options["informed_batch_size"],
-                remove_redundant_nodes=options["remove_redundant_nodes"],
-                apply_long_horizon=options["apply_long_horizon"],
-                horizon_length=options["horizon_length"],
-                with_mode_validation=options["with_mode_validation"],
-                with_noise=options["with_noise"],
-                with_tree_visualization=options["with_tree_visualization"],
-                stepsize=options["stepsize"],
-                balanced_trees=options["balanced_trees"]
-            )
-            return BidirectionalRRTstar(env, config=birrtstar_config).plan(
-=======
             return BidirectionalRRTstar(env, config=config).plan(
->>>>>>> abf23a8c
                 ptc=RuntimeTerminationCondition(runtime),
                 optimize=optimize,
             )
@@ -290,42 +199,7 @@
             setattr(config, k, v)
 
         def planner(env):
-<<<<<<< HEAD
-            options = planner_config["options"]
-            aitstar_config = BaseITConfig(
-                init_mode_sampling_type=options["init_mode_sampling_type"],
-                distance_metric=options["distance_metric"],
-                try_informed_sampling=options["informed_sampling"],
-                try_informed_transitions=options["informed_transition_sampling"],
-                init_uniform_batch_size=options["init_uniform_batch_size"],
-                init_transition_batch_size=options["init_transition_batch_size"],
-                uniform_batch_size=options["batch_size"],
-                uniform_transition_batch_size=options["transition_batch_size"],
-                informed_batch_size=options["informed_batch_size"],
-                informed_transition_batch_size=options[
-                    "informed_transition_batch_size"
-                ],
-                locally_informed_sampling=options["locally_informed_sampling"],
-                try_shortcutting=options["shortcutting"],
-                try_direct_informed_sampling=options["direct_informed_sampling"],
-                inlcude_lb_in_informed_sampling=options[
-                    "inlcude_lb_in_informed_sampling"
-                ],
-                remove_based_on_modes=options["remove_based_on_modes"],
-                with_tree_visualization=options["with_tree_visualization"],
-                apply_long_horizon=options["apply_long_horizon"],
-                frontier_mode_sampling_probability=options[
-                    "frontier_mode_sampling_probability"
-                ],
-                horizon_length=options["horizon_length"],
-                with_rewiring=options["with_rewiring"],
-                with_mode_validation=options["with_mode_validation"],
-                with_noise=options["with_noise"],
-            )
-            return AITstar(env, config=aitstar_config).plan(
-=======
             return AITstar(env, config=config).plan(
->>>>>>> abf23a8c
                 ptc=RuntimeTerminationCondition(runtime),
                 optimize=optimize,
             )
@@ -336,42 +210,7 @@
             setattr(config, k, v)
 
         def planner(env):
-<<<<<<< HEAD
-            options = planner_config["options"]
-            eitstar_config = BaseITConfig(
-                init_mode_sampling_type=options["init_mode_sampling_type"],
-                distance_metric=options["distance_metric"],
-                try_informed_sampling=options["informed_sampling"],
-                try_informed_transitions=options["informed_transition_sampling"],
-                init_uniform_batch_size=options["init_uniform_batch_size"],
-                init_transition_batch_size=options["init_transition_batch_size"],
-                uniform_batch_size=options["batch_size"],
-                uniform_transition_batch_size=options["transition_batch_size"],
-                informed_batch_size=options["informed_batch_size"],
-                informed_transition_batch_size=options[
-                    "informed_transition_batch_size"
-                ],
-                locally_informed_sampling=options["locally_informed_sampling"],
-                try_shortcutting=options["shortcutting"],
-                try_direct_informed_sampling=options["direct_informed_sampling"],
-                inlcude_lb_in_informed_sampling=options[
-                    "inlcude_lb_in_informed_sampling"
-                ],
-                remove_based_on_modes=options["remove_based_on_modes"],
-                with_tree_visualization=options["with_tree_visualization"],
-                apply_long_horizon=options["apply_long_horizon"],
-                frontier_mode_sampling_probability=options[
-                    "frontier_mode_sampling_probability"
-                ],
-                horizon_length=options["horizon_length"],
-                with_rewiring=options["with_rewiring"],
-                with_mode_validation=options["with_mode_validation"],
-                with_noise=options["with_noise"],
-            )
-            return EITstar(env, config=eitstar_config).plan(
-=======
             return EITstar(env, config=config).plan(
->>>>>>> abf23a8c
                 ptc=RuntimeTerminationCondition(runtime),
                 optimize=optimize,
             )
@@ -382,17 +221,7 @@
             setattr(config, k, v)
 
         def planner(env):
-<<<<<<< HEAD
-            options = planner_config["options"]
-            prio_config = PrioritizedPlannerConfig(
-                use_bidirectional_planner=options["use_bidirectional_planner"],
-                shortcut_iters=options["shortcut_iters"],
-                multirobot_shortcut_iters=options["multirobot_shortcut_iters"],
-            )
-            return PrioritizedPlanner(env, prio_config).plan(
-=======
             return PrioritizedPlanner(env, config).plan(
->>>>>>> abf23a8c
                 ptc=RuntimeTerminationCondition(runtime),
                 optimize=optimize,
             )
@@ -403,18 +232,6 @@
             setattr(config, k, v)
 
         def planner(env):
-<<<<<<< HEAD
-            options = planner_config["options"]
-            config = RecedingHorizonConfig(
-                low_level_solver=options["low_level_solver"],
-                horizon_length=options["horizon_length"],
-                execution_length=options["execution_length"],
-                low_level_max_time=options["low_level_max_time"],
-                constrain_free_robots_to_home=options["constrain_free_robots_to_home"],
-                optimize_low_level=options["optimize_low_level"],
-            )
-=======
->>>>>>> abf23a8c
             return RecedingHorizonPlanner(env, config).plan(
                 ptc=RuntimeTerminationCondition(runtime),
                 optimize=optimize,
