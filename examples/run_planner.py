import argparse
from matplotlib import pyplot as plt
import time
import numpy as np
import random

from typing import List

from multi_robot_multi_goal_planning.problems import get_env_by_name
from multi_robot_multi_goal_planning.problems.rai_envs import display_path, rai_env
<<<<<<< HEAD
from multi_robot_multi_goal_planning.problems.planning_env import State
=======

# from multi_robot_multi_goal_planning.problems.planning_env import State
>>>>>>> f92499af
# from multi_robot_multi_goal_planning.problems.configuration import config_dist
from multi_robot_multi_goal_planning.problems.util import interpolate_path, path_cost

# planners
from multi_robot_multi_goal_planning.planners.prioritized_planner import (
    prioritized_planning,
)
from multi_robot_multi_goal_planning.planners.joint_prm_planner import joint_prm_planner
from multi_robot_multi_goal_planning.planners.tensor_prm_planner import (
    tensor_prm_planner,
)

# np.random.seed(100)

def robot_mode_shortcut(env: rai_env, path: List[State], max_iter: int = 1000):
    new_path = interpolate_path(path, 0.05)

    costs = [path_cost(new_path, env.batch_config_cost)]
    times = [0.0]

    start_time = time.time()

    config_type = type(env.get_start_pos())

    cnt = 0
    for iter in range(max_iter):
        i = np.random.randint(0, len(new_path))
        j = np.random.randint(0, len(new_path))

        if i > j:
            tmp = i
            i = j
            j = tmp

        if abs(j - i) < 2:
            continue

        robots_to_shortcut = [r for r in range(len(env.robots))]
        random.shuffle(robots_to_shortcut)
        # num_robots = np.random.randint(0, len(robots_to_shortcut))
        num_robots = 1
        robots_to_shortcut = robots_to_shortcut[:num_robots]

        can_shortcut_this = True
        for r in robots_to_shortcut:
            if new_path[i].mode.task_ids[r] != new_path[j].mode.task_ids[r]:
                can_shortcut_this = False

        if not can_shortcut_this:
            continue

        cnt += 1

        q0 = new_path[i].q
        q1 = new_path[j].q

        # constuct pth element for the shortcut
        path_element = []
        for k in range(j - i + 1):
            q = []
            for r in range(len(env.robots)):
                # print(r, i, j, k)
                if r in robots_to_shortcut:
                    q_interp = q0[r] + (q1[r] - q0[r]) / (j - i) * k
                    q.append(q_interp)
                else:
                    q.append(new_path[i + k].q[r])

            # print(q)
            path_element.append(State(config_type.from_list(q), new_path[i + k].mode))

        # check if the shortcut improves cost
        if path_cost(path_element, env.batch_config_cost) >= path_cost(
            new_path[i : j + 1], env.batch_config_cost
        ):
            continue

        # this is wrong for partial shortcuts atm.
        if env.is_path_collision_free(path_element):
            for k in range(j - i + 1):
                new_path[i + k].q = path_element[k].q

                # if not np.array_equal(new_path[i+k].mode, path_element[k].mode):
                # print('fucked up')

        current_time = time.time()
        times.append(current_time - start_time)
        costs.append(path_cost(new_path, env.batch_config_cost))

    assert new_path[-1].mode == path[-1].mode
    assert np.linalg.norm(new_path[-1].q.state() - path[-1].q.state()) < 1e-6
    assert np.linalg.norm(new_path[0].q.state() - path[0].q.state()) < 1e-6

    print("original cost:", path_cost(path, env.batch_config_cost))
    print("Attempted shortcuts", cnt)
    print("new cost:", path_cost(new_path, env.batch_config_cost))

    # plt.plot(times, costs)
    # plt.show()

    return new_path, [costs, times]

def main():
    parser = argparse.ArgumentParser(description="Planner runner")
    parser.add_argument("env", nargs="?", default="default", help="env to show")
    parser.add_argument(
        "--optimize",
        type=lambda x: x.lower() in ["true", "1", "yes"],
        default=True,
        help="Enable optimization (default: True)",
    )
    parser.add_argument(
        "--num_iters", type=int, default=2000, help="Number of iterations"
    )
    parser.add_argument(
        "--planner",
        choices=["joint_prm", "tensor_prm", "prioritized"],
        default="joint_prm",
        help="Planner to use (default: joint_prm)",
    )
    parser.add_argument(
        "--distance_metric",
        choices=["euclidean", "sum_euclidean", "max", "max_euclidean"],
        default="max",
        help="Distance metric to use (default: max)",
    )
    parser.add_argument(
        "--per_agent_cost_function",
        choices=["euclidean", "max"],
        default="max",
        help="Per agent cost function to use (default: max)",
    )
    parser.add_argument(
        "--cost_reduction",
        choices=["sum", "max"],
        default="max",
        help="How the agent specific cost functions are reduced to one single number (default: max)",
    )
    parser.add_argument(
        "--prm_k_nearest",
        type=lambda x: x.lower() in ["true", "1", "yes"],
        default=True,
        help="Use k-nearest (default: True)",
    )
    parser.add_argument(
        "--prm_sample_near_path",
        type=lambda x: x.lower() in ["true", "1", "yes"],
        default=False,
        help="Generate samples near a previously found path (default: False)",
    )
    args = parser.parse_args()

    env = get_env_by_name(args.env)
    env.cost_reduction = args.cost_reduction
    env.cost_metric = args.per_agent_cost_function

    env.show()

    if args.planner == "joint_prm":
        path, info = joint_prm_planner(
            env,
            optimize=args.optimize,
            mode_sampling_type=None,
            max_iter=args.num_iters,
            distance_metric=args.distance_metric,
            try_sampling_around_path=args.prm_sample_near_path,
            use_k_nearest=args.prm_k_nearest,
        )
    elif args.planner == "tensor_prm":
        path, info = tensor_prm_planner(
            env,
            optimize=args.optimize,
            mode_sampling_type=None,
            max_iter=args.num_iters,
        )
    elif args.planner == "prioritized":
        path, info = prioritized_planning(env)

    shortcut_path, info_shortcut = robot_mode_shortcut(env, path, 10000)
    interpolated_path = interpolate_path(path, 0.05)

    print("Checking original path for validity")
    print(env.is_valid_plan(interpolated_path))

    print("Checking shortcutted path for validity")
    print(env.is_valid_plan(shortcut_path))


    print("cost", info["costs"])
    print("comp_time", info["times"])

    plt.figure()
    plt.plot(info["times"], info["costs"], "-o", drawstyle='steps-post')

    plt.figure()
    for info in [info_shortcut]:
        plt.plot(info[1], info[0], drawstyle='steps-post')

    plt.xlabel("time")
    plt.ylabel("cost")

    mode_switch_indices = []
    for i in range(len(interpolated_path)-1):
        if interpolated_path[i].mode != interpolated_path[i+1].mode:
            mode_switch_indices.append(i)

    plt.figure("Path cost")
    plt.plot(env.batch_config_cost(interpolated_path[:-1], interpolated_path[1:]), label="Original")
    plt.plot(env.batch_config_cost(shortcut_path[:-1], shortcut_path[1:]), label="Shortcut")
    plt.plot(mode_switch_indices, [0.1]*len(mode_switch_indices), 'o')

    plt.figure("Cumulative path cost")
    plt.plot(np.cumsum(env.batch_config_cost(interpolated_path[:-1], interpolated_path[1:])), label="Original")
    plt.plot(np.cumsum(env.batch_config_cost(shortcut_path[:-1], shortcut_path[1:])), label="Shortcut")
    plt.plot(mode_switch_indices, [0.1]*len(mode_switch_indices), 'o')

    # plt.figure()

    # plt.plot([pt.q.state()[0] for pt in interpolated_path], [pt.q.state()[1] for pt in interpolated_path], 'o-')
    # plt.plot([pt.q.state()[3] for pt in interpolated_path], [pt.q.state()[4] for pt in interpolated_path], 'o-')

    # plt.plot([pt.q.state()[0] for pt in shortcut_discretized_path], [pt.q.state()[1] for pt in shortcut_discretized_path], 'o--')
    # plt.plot([pt.q.state()[3] for pt in shortcut_discretized_path], [pt.q.state()[4] for pt in shortcut_discretized_path], 'o--')

    plt.show()

    print("displaying path from planner")
    display_path(env, interpolated_path, stop=False, stop_at_end=True)

    print("displaying path from shortcut path")
    shortcut_discretized_path = interpolate_path(shortcut_path)
    display_path(env, shortcut_discretized_path, stop=False)

if __name__ == "__main__":
    main()<|MERGE_RESOLUTION|>--- conflicted
+++ resolved
@@ -8,12 +8,8 @@
 
 from multi_robot_multi_goal_planning.problems import get_env_by_name
 from multi_robot_multi_goal_planning.problems.rai_envs import display_path, rai_env
-<<<<<<< HEAD
 from multi_robot_multi_goal_planning.problems.planning_env import State
-=======
-
-# from multi_robot_multi_goal_planning.problems.planning_env import State
->>>>>>> f92499af
+
 # from multi_robot_multi_goal_planning.problems.configuration import config_dist
 from multi_robot_multi_goal_planning.problems.util import interpolate_path, path_cost
 
@@ -27,6 +23,68 @@
 )
 
 # np.random.seed(100)
+
+
+def single_mode_shortcut(env: rai_env, path: List[State], max_iter: int = 1000):
+    new_path = interpolate_path(path, 0.05)
+
+    costs = [path_cost(new_path, env.batch_config_cost)]
+    times = [0.0]
+
+    start_time = time.time()
+
+    cnt = 0
+
+    for _ in range(max_iter):
+        i = np.random.randint(0, len(new_path))
+        j = np.random.randint(0, len(new_path))
+
+        if i > j:
+            tmp = i
+            i = j
+            j = tmp
+
+        if abs(j - i) < 2:
+            continue
+
+        if new_path[i].mode != new_path[j].mode:
+            continue
+
+        q0 = new_path[i].q
+        q1 = new_path[j].q
+        mode = new_path[i].mode
+
+        # check if the shortcut improves cost
+        if path_cost([new_path[i], new_path[j]], env.batch_config_cost) >= path_cost(
+            new_path[i:j], env.batch_config_cost
+        ):
+            continue
+
+        cnt += 1
+
+        robots_to_shortcut = [r for r in range(len(env.robots))]
+        if False:
+            random.shuffle(robots_to_shortcut)
+            num_robots = np.random.randint(0, len(robots_to_shortcut))
+            robots_to_shortcut = robots_to_shortcut[:num_robots]
+
+        # this is wrong for partial shortcuts atm.
+        if env.is_edge_collision_free(q0, q1, mode):
+            for k in range(j - i):
+                for r in robots_to_shortcut:
+                    q = q0[r] + (q1[r] - q0[r]) / (j - i) * k
+                    new_path[i + k].q[r] = q
+
+        current_time = time.time()
+        times.append(current_time - start_time)
+        costs.append(path_cost(new_path, env.batch_config_cost))
+
+    print("original cost:", path_cost(path, env.batch_config_cost))
+    print("Attempted shortcuts: ", cnt)
+    print("new cost:", path_cost(new_path, env.batch_config_cost))
+
+    return new_path, [costs, times]
+
 
 def robot_mode_shortcut(env: rai_env, path: List[State], max_iter: int = 1000):
     new_path = interpolate_path(path, 0.05)
@@ -116,6 +174,7 @@
 
     return new_path, [costs, times]
 
+
 def main():
     parser = argparse.ArgumentParser(description="Planner runner")
     parser.add_argument("env", nargs="?", default="default", help="env to show")
@@ -160,6 +219,12 @@
     )
     parser.add_argument(
         "--prm_sample_near_path",
+        type=lambda x: x.lower() in ["true", "1", "yes"],
+        default=False,
+        help="Generate samples near a previously found path (default: False)",
+    )
+    parser.add_argument(
+        "--prm_informed_sampling",
         type=lambda x: x.lower() in ["true", "1", "yes"],
         default=False,
         help="Generate samples near a previously found path (default: False)",
@@ -181,6 +246,7 @@
             distance_metric=args.distance_metric,
             try_sampling_around_path=args.prm_sample_near_path,
             use_k_nearest=args.prm_k_nearest,
+            try_informed_sampling=args.prm_informed_sampling
         )
     elif args.planner == "tensor_prm":
         path, info = tensor_prm_planner(
@@ -193,50 +259,67 @@
         path, info = prioritized_planning(env)
 
     shortcut_path, info_shortcut = robot_mode_shortcut(env, path, 10000)
+    single_mode_shortcut_path, info_single_mode_shortcut = single_mode_shortcut(env, path, 10000)
+
     interpolated_path = interpolate_path(path, 0.05)
 
     print("Checking original path for validity")
     print(env.is_valid_plan(interpolated_path))
 
     print("Checking shortcutted path for validity")
+    print(env.is_valid_plan(single_mode_shortcut_path))
+
+    print("Checking shortcutted path for validity")
     print(env.is_valid_plan(shortcut_path))
-
 
     print("cost", info["costs"])
     print("comp_time", info["times"])
 
     plt.figure()
-    plt.plot(info["times"], info["costs"], "-o", drawstyle='steps-post')
+    plt.plot(info["times"], info["costs"], "-o", drawstyle="steps-post")
 
     plt.figure()
-    for info in [info_shortcut]:
-        plt.plot(info[1], info[0], drawstyle='steps-post')
+    for info in [info_shortcut, info_single_mode_shortcut]:
+        plt.plot(info[1], info[0], drawstyle="steps-post")
 
     plt.xlabel("time")
     plt.ylabel("cost")
 
     mode_switch_indices = []
-    for i in range(len(interpolated_path)-1):
-        if interpolated_path[i].mode != interpolated_path[i+1].mode:
+    for i in range(len(interpolated_path) - 1):
+        if interpolated_path[i].mode != interpolated_path[i + 1].mode:
             mode_switch_indices.append(i)
 
     plt.figure("Path cost")
-    plt.plot(env.batch_config_cost(interpolated_path[:-1], interpolated_path[1:]), label="Original")
-    plt.plot(env.batch_config_cost(shortcut_path[:-1], shortcut_path[1:]), label="Shortcut")
-    plt.plot(mode_switch_indices, [0.1]*len(mode_switch_indices), 'o')
+    plt.plot(
+        env.batch_config_cost(interpolated_path[:-1], interpolated_path[1:]),
+        label="Original",
+    )
+    plt.plot(
+        env.batch_config_cost(shortcut_path[:-1], shortcut_path[1:]), label="Shortcut"
+    )
+    plt.plot(mode_switch_indices, [0.1] * len(mode_switch_indices), "o")
 
     plt.figure("Cumulative path cost")
-    plt.plot(np.cumsum(env.batch_config_cost(interpolated_path[:-1], interpolated_path[1:])), label="Original")
-    plt.plot(np.cumsum(env.batch_config_cost(shortcut_path[:-1], shortcut_path[1:])), label="Shortcut")
-    plt.plot(mode_switch_indices, [0.1]*len(mode_switch_indices), 'o')
-
-    # plt.figure()
-
-    # plt.plot([pt.q.state()[0] for pt in interpolated_path], [pt.q.state()[1] for pt in interpolated_path], 'o-')
-    # plt.plot([pt.q.state()[3] for pt in interpolated_path], [pt.q.state()[4] for pt in interpolated_path], 'o-')
-
-    # plt.plot([pt.q.state()[0] for pt in shortcut_discretized_path], [pt.q.state()[1] for pt in shortcut_discretized_path], 'o--')
-    # plt.plot([pt.q.state()[3] for pt in shortcut_discretized_path], [pt.q.state()[4] for pt in shortcut_discretized_path], 'o--')
+    plt.plot(
+        np.cumsum(env.batch_config_cost(interpolated_path[:-1], interpolated_path[1:])),
+        label="Original",
+    )
+    plt.plot(
+        np.cumsum(env.batch_config_cost(shortcut_path[:-1], shortcut_path[1:])),
+        label="Shortcut",
+    )
+    plt.plot(mode_switch_indices, [0.1] * len(mode_switch_indices), "o")
+
+    shortcut_discretized_path = interpolate_path(shortcut_path)
+
+    plt.figure()
+
+    plt.plot([pt.q.state()[0] for pt in interpolated_path], [pt.q.state()[1] for pt in interpolated_path], 'o-')
+    plt.plot([pt.q.state()[3] for pt in interpolated_path], [pt.q.state()[4] for pt in interpolated_path], 'o-')
+
+    plt.plot([pt.q.state()[0] for pt in shortcut_discretized_path], [pt.q.state()[1] for pt in shortcut_discretized_path], 'o--')
+    plt.plot([pt.q.state()[3] for pt in shortcut_discretized_path], [pt.q.state()[4] for pt in shortcut_discretized_path], 'o--')
 
     plt.show()
 
@@ -244,8 +327,8 @@
     display_path(env, interpolated_path, stop=False, stop_at_end=True)
 
     print("displaying path from shortcut path")
-    shortcut_discretized_path = interpolate_path(shortcut_path)
     display_path(env, shortcut_discretized_path, stop=False)
+
 
 if __name__ == "__main__":
     main()