import argparse
from matplotlib import pyplot as plt
import time
import numpy as np
import random

from typing import List

from multi_robot_multi_goal_planning.problems import get_env_by_name
from multi_robot_multi_goal_planning.problems.rai_envs import display_path, rai_env
# from multi_robot_multi_goal_planning.problems.planning_env import State
# from multi_robot_multi_goal_planning.problems.configuration import config_dist
from multi_robot_multi_goal_planning.problems.util import interpolate_path

# planners
from multi_robot_multi_goal_planning.planners.prioritized_planner import (
    prioritized_planning,
)
from multi_robot_multi_goal_planning.planners.joint_prm_planner import joint_prm_planner
from multi_robot_multi_goal_planning.planners.tensor_prm_planner import (
    tensor_prm_planner,
)

# np.random.seed(100)


<<<<<<< HEAD
def robot_mode_shortcut(env: rai_env, path: List[State], max_iter: int = 1000):
    new_path = interpolate_path(path, 0.05)

    costs = [path_cost(new_path, env.batch_config_cost)]
    times = [0.0]

    start_time = time.time()

    config_type = type(env.get_start_pos())

    cnt = 0
    for iter in range(max_iter):
        i = np.random.randint(0, len(new_path))
        j = np.random.randint(0, len(new_path))

        if i > j:
            tmp = i
            i = j
            j = tmp

        if abs(j - i) < 2:
            continue

        robots_to_shortcut = [r for r in range(len(env.robots))]
        random.shuffle(robots_to_shortcut)
        # num_robots = np.random.randint(0, len(robots_to_shortcut))
        num_robots = 1
        robots_to_shortcut = robots_to_shortcut[:num_robots]

        can_shortcut_this = True
        for r in robots_to_shortcut:
            if new_path[i].mode.task_ids[r] != new_path[j].mode.task_ids[r]:
                can_shortcut_this = False

        if not can_shortcut_this:
            continue

        cnt += 1

        q0 = new_path[i].q
        q1 = new_path[j].q

        # constuct pth element for the shortcut
        path_element = []
        for k in range(j - i + 1):
            q = []
            for r in range(len(env.robots)):
                # print(r, i, j, k)
                if r in robots_to_shortcut:
                    q_interp = q0[r] + (q1[r] - q0[r]) / (j - i) * k
                    q.append(q_interp)
                else:
                    q.append(new_path[i + k].q[r])

            # print(q)
            path_element.append(State(config_type.from_list(q), new_path[i + k].mode))

        # check if the shortcut improves cost
        if path_cost(path_element, env.batch_config_cost) >= path_cost(
            new_path[i : j + 1], env.batch_config_cost
        ):
            continue

        # this is wrong for partial shortcuts atm.
        if env.is_path_collision_free(path_element):
            for k in range(j - i + 1):
                new_path[i + k].q = path_element[k].q

                # if not np.array_equal(new_path[i+k].mode, path_element[k].mode):
                # print('fucked up')

        current_time = time.time()
        times.append(current_time - start_time)
        costs.append(path_cost(new_path, env.batch_config_cost))

    assert new_path[-1].mode == path[-1].mode
    assert np.linalg.norm(new_path[-1].q.state() - path[-1].q.state()) < 1e-6
    assert np.linalg.norm(new_path[0].q.state() - path[0].q.state()) < 1e-6

    print("original cost:", path_cost(path, env.batch_config_cost))
    print("Attempted shortcuts", cnt)
    print("new cost:", path_cost(new_path, env.batch_config_cost))

    # plt.plot(times, costs)
    # plt.show()

    return new_path, [costs, times]

def interpolate_path(path: List[State], resolution: float = 0.1):
    config_type = type(path[0].q)
    new_path = []

    # discretize path
    for i in range(len(path) - 1):
        q0 = path[i].q
        q1 = path[i + 1].q

        if path[i].mode != path[i + 1].mode:
            continue

        dist = config_dist(q0, q1)
        N = int(dist / resolution)
        N = max(1, N)

        for j in range(N):
            q = []
            for k in range(q0.num_agents()):
                qr = q0.robot_state(k) + (q1.robot_state(k) - q0.robot_state(k)) / N * j
                q.append(qr)

                # env.C.setJointState(qr, get_robot_joints(env.C, env.robots[k]))

                # env.C.setJointState(qr, [env.robots[k]])

            # env.C.view(True)

            new_path.append(State(config_type.from_list(q), path[i].mode))

    new_path.append(State(path[-1].q, path[-1].mode))

    return new_path


=======
>>>>>>> c7ea3d0a
def main():
    parser = argparse.ArgumentParser(description="Planner runner")
    parser.add_argument("env", nargs="?", default="default", help="env to show")
    parser.add_argument(
        "--optimize",
        type=lambda x: x.lower() in ["true", "1", "yes"],
        default=True,
        help="Enable optimization (default: True)",
    )
    parser.add_argument(
        "--num_iters", type=int, default=2000, help="Number of iterations"
    )
    parser.add_argument(
        "--planner",
        choices=["joint_prm", "tensor_prm", "prioritized"],
        default="joint_prm",
        help="Planner to use (default: joint_prm)",
    )
    parser.add_argument(
        "--distance_metric",
        choices=["euclidean", "sum_euclidean", "max", "max_euclidean"],
        default="max",
        help="Distance metric to use (default: max)",
    )
    parser.add_argument(
        "--per_agent_cost_function",
        choices=["euclidean", "max"],
        default="max",
        help="Per agent cost function to use (default: max)",
    )
    parser.add_argument(
        "--cost_reduction",
        choices=["sum", "max"],
        default="max",
        help="How the agent specific cost functions are reduced to one single number (default: max)",
    )
    parser.add_argument(
        "--prm_k_nearest",
        type=lambda x: x.lower() in ["true", "1", "yes"],
        default=True,
        help="Use k-nearest (default: True)",
    )
    parser.add_argument(
        "--prm_sample_near_path",
        type=lambda x: x.lower() in ["true", "1", "yes"],
        default=False,
        help="Generate samples near a previously found path (default: False)",
    )
    args = parser.parse_args()

    env = get_env_by_name(args.env)
    env.cost_reduction = args.cost_reduction
    env.cost_metric = args.per_agent_cost_function

    env.show()

    if args.planner == "joint_prm":
        path, info = joint_prm_planner(
            env,
            optimize=args.optimize,
            mode_sampling_type=None,
            max_iter=args.num_iters,
            distance_metric=args.distance_metric,
            try_sampling_around_path=args.prm_sample_near_path,
            use_k_nearest=args.prm_k_nearest,
        )
    elif args.planner == "tensor_prm":
        path, info = tensor_prm_planner(
            env,
            optimize=args.optimize,
            mode_sampling_type=None,
            max_iter=args.num_iters,
        )
    elif args.planner == "prioritized":
        path, info = prioritized_planning(env)

    shortcut_path, info_shortcut = robot_mode_shortcut(env, path, 10000)
    interpolated_path = interpolate_path(path, 0.05)

    print("Checking original path for validity")
    print(env.is_valid_plan(interpolated_path))

    print("Checking shortcutted path for validity")
    print(env.is_valid_plan(shortcut_path))


    print("cost", info["costs"])
    print("comp_time", info["times"])

    plt.figure()
<<<<<<< HEAD
    plt.plot(info["times"], info["costs"], "-o", drawstyle='steps-post')

    plt.figure()
    for info in [info_shortcut]:
        plt.plot(info[1], info[0], drawstyle='steps-post')

    plt.xlabel("time")
    plt.ylabel("cost")

    mode_switch_indices = []
    for i in range(len(interpolated_path)-1):
        if interpolated_path[i].mode != interpolated_path[i+1].mode:
            mode_switch_indices.append(i)

    plt.figure("Path cost")
    plt.plot(env.batch_config_cost(interpolated_path[:-1], interpolated_path[1:]), label="Original")
    plt.plot(env.batch_config_cost(shortcut_path[:-1], shortcut_path[1:]), label="Shortcut")
    plt.plot(mode_switch_indices, [0.1]*len(mode_switch_indices), 'o')

    plt.figure("Cumulative path cost")
    plt.plot(np.cumsum(env.batch_config_cost(interpolated_path[:-1], interpolated_path[1:])), label="Original")
    plt.plot(np.cumsum(env.batch_config_cost(shortcut_path[:-1], shortcut_path[1:])), label="Shortcut")
    plt.plot(mode_switch_indices, [0.1]*len(mode_switch_indices), 'o')
=======
    plt.plot(info["times"], info["costs"], "-o", drawstyle="steps-post")

    mode_switch_indices = []
    for i in range(len(interpolated_path) - 1):
        if interpolated_path[i].mode != interpolated_path[i + 1].mode:
            mode_switch_indices.append(i)

    plt.figure("Path cost")
    plt.plot(
        env.batch_config_cost(interpolated_path[:-1], interpolated_path[1:]),
        label="Original",
    )
    plt.plot(mode_switch_indices, [0.1] * len(mode_switch_indices), "o")

    plt.figure("Cumulative path cost")
    plt.plot(
        np.cumsum(env.batch_config_cost(interpolated_path[:-1], interpolated_path[1:])),
        label="Original",
    )
    plt.plot(mode_switch_indices, [0.1] * len(mode_switch_indices), "o")
>>>>>>> c7ea3d0a

    plt.show()

    print("displaying path from planner")
    display_path(env, interpolated_path, stop=False, stop_at_end=True)

    print("displaying path from shortcut path")
    shortcut_discretized_path = interpolate_path(shortcut_path)
    display_path(env, shortcut_discretized_path, stop=False)

if __name__ == "__main__":
    main()<|MERGE_RESOLUTION|>--- conflicted
+++ resolved
@@ -8,9 +8,9 @@
 
 from multi_robot_multi_goal_planning.problems import get_env_by_name
 from multi_robot_multi_goal_planning.problems.rai_envs import display_path, rai_env
-# from multi_robot_multi_goal_planning.problems.planning_env import State
+from multi_robot_multi_goal_planning.problems.planning_env import State
 # from multi_robot_multi_goal_planning.problems.configuration import config_dist
-from multi_robot_multi_goal_planning.problems.util import interpolate_path
+from multi_robot_multi_goal_planning.problems.util import interpolate_path, path_cost
 
 # planners
 from multi_robot_multi_goal_planning.planners.prioritized_planner import (
@@ -23,8 +23,6 @@
 
 # np.random.seed(100)
 
-
-<<<<<<< HEAD
 def robot_mode_shortcut(env: rai_env, path: List[State], max_iter: int = 1000):
     new_path = interpolate_path(path, 0.05)
 
@@ -113,43 +111,6 @@
 
     return new_path, [costs, times]
 
-def interpolate_path(path: List[State], resolution: float = 0.1):
-    config_type = type(path[0].q)
-    new_path = []
-
-    # discretize path
-    for i in range(len(path) - 1):
-        q0 = path[i].q
-        q1 = path[i + 1].q
-
-        if path[i].mode != path[i + 1].mode:
-            continue
-
-        dist = config_dist(q0, q1)
-        N = int(dist / resolution)
-        N = max(1, N)
-
-        for j in range(N):
-            q = []
-            for k in range(q0.num_agents()):
-                qr = q0.robot_state(k) + (q1.robot_state(k) - q0.robot_state(k)) / N * j
-                q.append(qr)
-
-                # env.C.setJointState(qr, get_robot_joints(env.C, env.robots[k]))
-
-                # env.C.setJointState(qr, [env.robots[k]])
-
-            # env.C.view(True)
-
-            new_path.append(State(config_type.from_list(q), path[i].mode))
-
-    new_path.append(State(path[-1].q, path[-1].mode))
-
-    return new_path
-
-
-=======
->>>>>>> c7ea3d0a
 def main():
     parser = argparse.ArgumentParser(description="Planner runner")
     parser.add_argument("env", nargs="?", default="default", help="env to show")
@@ -240,7 +201,6 @@
     print("comp_time", info["times"])
 
     plt.figure()
-<<<<<<< HEAD
     plt.plot(info["times"], info["costs"], "-o", drawstyle='steps-post')
 
     plt.figure()
@@ -264,28 +224,6 @@
     plt.plot(np.cumsum(env.batch_config_cost(interpolated_path[:-1], interpolated_path[1:])), label="Original")
     plt.plot(np.cumsum(env.batch_config_cost(shortcut_path[:-1], shortcut_path[1:])), label="Shortcut")
     plt.plot(mode_switch_indices, [0.1]*len(mode_switch_indices), 'o')
-=======
-    plt.plot(info["times"], info["costs"], "-o", drawstyle="steps-post")
-
-    mode_switch_indices = []
-    for i in range(len(interpolated_path) - 1):
-        if interpolated_path[i].mode != interpolated_path[i + 1].mode:
-            mode_switch_indices.append(i)
-
-    plt.figure("Path cost")
-    plt.plot(
-        env.batch_config_cost(interpolated_path[:-1], interpolated_path[1:]),
-        label="Original",
-    )
-    plt.plot(mode_switch_indices, [0.1] * len(mode_switch_indices), "o")
-
-    plt.figure("Cumulative path cost")
-    plt.plot(
-        np.cumsum(env.batch_config_cost(interpolated_path[:-1], interpolated_path[1:])),
-        label="Original",
-    )
-    plt.plot(mode_switch_indices, [0.1] * len(mode_switch_indices), "o")
->>>>>>> c7ea3d0a
 
     plt.show()
 
