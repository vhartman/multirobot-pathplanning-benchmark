--- conflicted
+++ resolved
@@ -45,14 +45,12 @@
         help="Enable optimization (default: True)",
     )
     parser.add_argument("--seed", type=int, default=1, help="Seed")
-<<<<<<< HEAD
-    parser.add_argument("--num_iters", type=int, help="Maximum number of iterations for termination.")
-    parser.add_argument("--max_time", type=float, help="Maximum runtime (in seconds) for termination.")
-=======
-    parser.add_argument(
-        "--num_iters", type=int, default=2000, help="Number of iterations"
-    )
->>>>>>> b76737f0
+    parser.add_argument(
+        "--num_iters", type=int, help="Maximum number of iterations for termination."
+    )
+    parser.add_argument(
+        "--max_time", type=float, help="Maximum runtime (in seconds) for termination."
+    )
     parser.add_argument(
         "--planner",
         choices=["joint_prm", "tensor_prm", "prioritized", "rrt_star"],
@@ -133,7 +131,6 @@
         termination_condition = IterationTerminationCondition(args.num_iters)
     elif args.max_time is not None:
         termination_condition = RuntimeTerminationCondition(args.max_time)
-
 
     if args.planner == "joint_prm":
         path, info = joint_prm_planner(
@@ -166,11 +163,7 @@
     elif args.planner == "rrt_star":
         path, info = RRTstar(
             env,
-<<<<<<< HEAD
             ptc=termination_condition,
-=======
-            ptc=IterationTerminationCondition(args.num_iters),
->>>>>>> b76737f0
             # general_goal_sampling=options["general_goal_sampling"],
             informed_sampling=True,
             informed_sampling_version=6,
@@ -183,12 +176,7 @@
             locally_informed_sampling=True,
             informed_batch_size=300,
             # gaussian=options["gaussian"]
-<<<<<<< HEAD
         ).Plan(args.optimize)
-=======
-        ).Plan()
->>>>>>> b76737f0
-
     elif args.planner == "tensor_prm":
         path, info = tensor_prm_planner(
             env,
