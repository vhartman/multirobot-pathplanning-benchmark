import numpy as np
import random

from matplotlib import pyplot as plt

from typing import List, Dict, Tuple, Optional
from numpy.typing import NDArray
import heapq
# import _heapq as heapq

import time
import math

from multi_robot_multi_goal_planning.problems.planning_env import State, BaseProblem
from multi_robot_multi_goal_planning.problems.configuration import (
    Configuration,
    NpConfiguration,
    config_dist,
    batch_config_dist,
)
from multi_robot_multi_goal_planning.problems.util import path_cost, interpolate_path

from concurrent.futures import ThreadPoolExecutor


def edge_tuple(n0, n1):
    if n0.id < n1.id:
        return (n0, n1)
    else:
        return (n1, n0)


class Node:
    # __slots__ = 'id'

    state: State
    id_counter = 0

    def __init__(self, state, is_transition=False):
        self.state = state
        self.lb_cost_to_goal = None

        self.is_transition = is_transition

        self.neighbors = []

        self.whitelist = set()
        self.blacklist = set()

        self.id = Node.id_counter
        Node.id_counter += 1

    def __lt__(self, other):
        return self.id < other.id

    def __hash__(self):
        return self.id


class Graph:
    root: State
    nodes: Dict

    # batch_dist_fun

    def __init__(self, start: State, batch_dist_fun, use_k_nearest=True):
        self.root = Node(start)
        # self.nodes = [self.root]

        self.batch_dist_fun = batch_dist_fun

        self.use_k_nearest = use_k_nearest

        self.nodes = {}
        self.nodes[self.root.state.mode] = [self.root]

        self.transition_nodes = {}  # contains the transitions at the end of the mode
        self.reverse_transition_nodes = {}
        self.reverse_transition_nodes[self.root.state.mode] = [self.root]

        self.goal_nodes = []

        self.mode_to_goal_lb_cost = {}

        self.node_array_cache = {}
        self.transition_node_array_cache = {}
        self.transition_node_lb_cache = {}

        self.reverse_transition_node_array_cache = {}

    # @profile # run with kernprof -l examples/run_planner.py [your environment] [your flags]
    def compute_lb_mode_transisitons(self, batch_cost):
        if True:
            # run a reverse search on the transition nodes without any collision checking
            costs = {}

            queue = []
            for g in self.goal_nodes:
                heapq.heappush(queue, (0, g))

                costs[g.id] = 0
                # parents[hash(g)] = None

            while len(queue) > 0:
                # node = queue.pop(0)
                _, node = heapq.heappop(queue)
                # print(node)

                # error happens at start node
                if node.state.mode == self.root.state.mode:
                    continue

                neighbors_next_mode = [
                    n.neighbors[0]
                    for n in self.reverse_transition_nodes[node.state.mode]
                ]

                neighbors_this_mode = [
                    n for n in self.reverse_transition_nodes[node.state.mode]
                ]

                neighbors = neighbors_this_mode + neighbors_next_mode

                if len(neighbors) == 0:
                    continue

                if node.state.mode not in self.reverse_transition_node_array_cache:
                    self.reverse_transition_node_array_cache[node.state.mode] = (
                        np.array([n.state.q.state() for n in neighbors])
                    )

                # add neighbors to open_queue
                edge_costs = batch_cost(
                    node.state.q,
                    self.reverse_transition_node_array_cache[node.state.mode],
                )
                parent_cost = costs[node.id]
                for edge_cost, n in zip(edge_costs, neighbors):
                    cost = parent_cost + edge_cost
                    id = n.id
                    # current_cost = costs.get(id, float('inf'))
                    # if cost < current_cost:
                    #     costs[id] = cost
                    #     n.lb_cost_to_goal = cost
                    #     n.neighbors[0].lb_cost_to_goal = cost

                    # print(cost)
                    # parents[n] = node
                    if id not in costs or cost < costs[id]:
                        costs[id] = cost
                        n.lb_cost_to_goal = cost
                        n.neighbors[0].lb_cost_to_goal = cost
                        #     # parents[n] = node

                        # queue.append(n)
                        heapq.heappush(queue, (cost, n))
        elif True:
            # search that computes the minimum cot to reach a mode per robot
            # -> node is only one config
            # -> cost in mode/node is min(robot)
            #    this is not amazing, and could likely be better via taking more information (configs?)
            #    into account, but we leave this for future work
            for r in range(self.root.state.q.num_agents()):
                costs = {}

                queue = []
                for g in self.goal_nodes:
                    heapq.heappush(queue, (0, g))

                    costs[(g.state.mode, g.state.q[r].tobytes())] = 0
                    # parents[hash(g)] = None

                while len(queue) > 0:
                    # node = queue.pop(0)
                    _, node = heapq.heappop(queue)
                    # print(node)

                    # error happens at start node
                    if node.state.mode == self.root.state.mode:
                        continue

                    neighbors = [
                        n.neighbors[0]
                        for n in self.reverse_transition_nodes[node.state.mode]
                    ]

                    if len(neighbors) == 0:
                        continue

                    # if node.state.mode not in self.reverse_transition_node_array_cache:
                    # self.reverse_transition_node_array_cache[node.state.mode] = np.array(
                    #     [n.state.q.state() for n in neighbors]
                    # )
                    tmp = np.array([n.state.q[r] for n in neighbors])

                    tmp_config = NpConfiguration.from_list([node.state.q[r]])

                    # add neighbors to open_queue
                    edge_costs = batch_cost(tmp_config, tmp)
                    parent_cost = costs[(node.state.mode, node.state.q[r].tobytes())]
                    for i, n in enumerate(neighbors):
                        cost = parent_cost + edge_costs[i]
                        id = (n.state.mode, n.state.q[r].tobytes())
                        current_cost = costs.get(id, float("inf"))
                        if cost < current_cost:
                            costs[id] = cost
                            if n.lb_cost_to_goal is None or n.lb_cost_to_goal < cost:
                                n.lb_cost_to_goal = cost
                                n.neighbors[0].lb_cost_to_goal = cost

                            # parents[n] = node
                            # if id not in costs or cost < costs[id]:
                            #     costs[id] = cost
                            #     n.lb_cost_to_goal = cost
                            #     n.neighbors[0].lb_cost_to_goal = cost
                            #     # parents[n] = node

                            # queue.append(n)
                            heapq.heappush(queue, (cost, n))

        else:
            pass
            # search that lumps modes to be faster: I do not think this works.
            # Counterexample -> low cost path from g to t3 which has overall larger cost to teget from g to t2
            # Ex below: want to take t3_v2
            #
            # (t3_v1)    g              (t3_v2)         t2
            #
            # -> would need to maintain multiple q's per mode: would be possible, but makes complexity bigger again
            # costs = {}
            # queue = []

            # for g in self.goal_nodes:
            #     heapq.heappush(queue, (0, g.state.mode, g.state.q))
            #     costs[(g.state.mode, g.state.q.state().tobytes())] = 0

            # while len(queue) > 0:
            #     _, mode, byte_array = heapq.heappop(queue)

            #     if mode == self.root.state.mode:
            #         continue

            #     config = np.frombuffer(byte_array)

            #     neighbors = [
            #         n.neighbors[0] for n in self.reverse_transition_nodes[mode]
            #     ]

            #     if len(neighbors) == 0:
            #         continue

            #     for n in neighbors:
            #         active_task = env.get_active_task(n.mode, mode.task_ids)
            #         active_robots = active_task.robots
            #         cost =

    def add_node(self, new_node: Node) -> None:
        self.node_array_cache = {}

        key = new_node.state.mode
        if key not in self.nodes:
            self.nodes[key] = []
        node_list = self.nodes[key]
        node_list.append(new_node)

    def add_states(self, states):
        for s in states:
            self.add_node(Node(s))

    def add_nodes(self, nodes):
        for n in nodes:
            self.add_node(n)

    def add_transition_nodes(self, transitions):
        self.transition_node_array_cache = {}
        self.reverse_transition_node_array_cache = {}
        self.transition_node_lb_cache = {}

        for q, this_mode, next_mode in transitions:
            node_this_mode = Node(State(q, this_mode), True)
            node_next_mode = Node(State(q, next_mode), True)

            if next_mode is not None:
                node_next_mode.neighbors = [node_this_mode]
                node_this_mode.neighbors = [node_next_mode]

                assert this_mode.task_ids != next_mode.task_ids

            if next_mode is not None:
                if this_mode in self.transition_nodes:
                    self.transition_nodes[this_mode].append(node_this_mode)
                else:
                    self.transition_nodes[this_mode] = [node_this_mode]
            else:
                is_in_goal_nodes_already = False
                for g in self.goal_nodes:
                    if (
                        np.linalg.norm(
                            g.state.q.state() - node_this_mode.state.q.state()
                        )
                        < 1e-3
                    ):
                        is_in_goal_nodes_already = True

                if not is_in_goal_nodes_already:
                    self.goal_nodes.append(node_this_mode)
                    node_this_mode.lb_cost_to_goal = 0

                    if this_mode in self.transition_nodes:
                        self.transition_nodes[this_mode].append(node_this_mode)
                    else:
                        self.transition_nodes[this_mode] = [node_this_mode]

            # add the same things to the rev transition nodes
            if next_mode is not None:
                if next_mode in self.reverse_transition_nodes:
                    self.reverse_transition_nodes[next_mode].append(node_next_mode)
                else:
                    self.reverse_transition_nodes[next_mode] = [node_next_mode]

    # @profile # run with kernprof -l examples/run_planner.py [your environment] [your flags]
    def get_neighbors(self, node, k=20, space_extent=None):
        key = node.state.mode
        if key in self.nodes:
            node_list = self.nodes[key]

            if key not in self.node_array_cache:
                self.node_array_cache[key] = np.array([n.state.q.q for n in node_list])

            # with ThreadPoolExecutor() as executor:
            #     result = list(executor.map(lambda node: node.state.q, node_list))

            # dists = self.batch_dist_fun(node.state.q, result) # this, and the list copm below are the slowest parts
            # result = list(map(lambda n: n.state.q, node_list))
            # dists = self.batch_dist_fun(node.state.q, result) # this, and the list copm below are the slowest parts
            dists = self.batch_dist_fun(
                node.state.q, self.node_array_cache[key]
            )  # this, and the list copm below are the slowest parts

        if key in self.transition_nodes:
            transition_node_list = self.transition_nodes[key]

            if key not in self.transition_node_array_cache:
                self.transition_node_array_cache[key] = np.array(
                    [n.state.q.q for n in transition_node_list]
                )

            transition_dists = self.batch_dist_fun(
                node.state.q, self.transition_node_array_cache[key]
            )

        # plt.plot(dists)
        # plt.show()

        dim = len(node.state.q.state())

        if self.use_k_nearest:
            best_nodes = []
            if key in self.nodes:
                k_star = int(np.e * (1 + 1 / dim) * np.log(len(node_list))) + 1
                # # print(k_star)
                # k = k_star
                k_normal_nodes = k_star

                k_clip = min(k_normal_nodes, len(node_list))
                topk = np.argpartition(dists, k_clip - 1)[:k_clip]
                topk = topk[np.argsort(dists[topk])]

                best_nodes = [node_list[i] for i in topk]

            best_transition_nodes = []
            if key in self.transition_nodes:
                k_star = (
                    int(np.e * (1 + 1 / dim) * np.log(len(transition_node_list))) + 1
                )
                # # print(k_star)
                # k_transition_nodes = k
                k_transition_nodes = k_star

                transition_k_clip = min(k_transition_nodes, len(transition_node_list))
                transition_topk = np.argpartition(
                    transition_dists, transition_k_clip - 1
                )[:transition_k_clip]
                transition_topk = transition_topk[
                    np.argsort(transition_dists[transition_topk])
                ]

                best_transition_nodes = [
                    transition_node_list[i] for i in transition_topk
                ]

            best_nodes = best_nodes + best_transition_nodes
        else:
            r = 3

            unit_n_ball_measure = ((np.pi**0.5) ** dim) / math.gamma(dim / 2 + 1)
            informed_measure = 1
            if space_extent is not None:
                informed_measure = space_extent

            best_nodes = []
            if key in self.nodes:
                r_star = 2 * (
                    informed_measure
                    / unit_n_ball_measure
                    * (np.log(len(node_list)) / len(node_list))
                    * (1 + 1 / dim)
                ) ** (1 / dim)
                r = r_star

                best_nodes = [n for i, n in enumerate(node_list) if dists[i] < r]

            best_transition_nodes = []
            if key in self.transition_nodes:
                r_star = 2 * (
                    (1 + 1 / dim)
                    * informed_measure
                    / unit_n_ball_measure
                    * (np.log(len(transition_node_list)) / len(transition_node_list))
                ) ** (1 / dim)
                # print(node.state.mode, r_star)
                r = r_star

                if len(transition_node_list) == 1:
                    r = 1e6

                best_transition_nodes = [
                    n
                    for i, n in enumerate(transition_node_list)
                    if transition_dists[i] < r
                ]

            best_nodes = best_nodes + best_transition_nodes

        if node.is_transition:
            # we do not want to have other transition nodes as neigbors
            # filtered_neighbors = [n for n in best_nodes if not n.is_transition]

            return best_nodes + node.neighbors

        return best_nodes[1:]

    # @profile # run with kernprof -l examples/run_planner.py [your environment] [your flags]
    def search(
        self,
        start_node,
        goal_nodes: List,
        env: BaseProblem,
        best_cost=None,
        resolution=0.1,
    ):
        open_queue = []
        closed_list = set()

        goal = None

        h_cache = {}

        # TODO: decent heuristic makes everything better but is computationally not amazing
        def h(node):
<<<<<<< HEAD
            return 0
=======
            # return 0
>>>>>>> f1658384
            if node in h_cache:
                return h_cache[node]

            if node.state.mode not in self.transition_node_array_cache:
                self.transition_node_array_cache[node.state.mode] = np.array(
                    [n.state.q.q for n in self.transition_nodes[node.state.mode]]
                )

            if node.state.mode not in self.transition_node_lb_cache:
                self.transition_node_lb_cache[node.state.mode] = np.array(
                    [n.lb_cost_to_goal for n in self.transition_nodes[node.state.mode]]
                )

            costs_to_transitions = env.batch_config_cost(
                node.state.q,
                self.transition_node_array_cache[node.state.mode],
            )

            min_cost = np.min(
                self.transition_node_lb_cache[node.state.mode] - costs_to_transitions
            )

            h_cache[node] = min_cost
            return min_cost

        def d(n0, n1):
            # return 1.0
            cost = env.config_cost(n0.state.q, n1.state.q)
            return cost

        # reached_modes = []

        parents = {start_node: None}
        gs = {start_node.id: 0}  # best cost to get to a node

        # populate open_queue and fs
        start_edges = [
            (start_node, n)
            for n in self.get_neighbors(
                start_node, space_extent=np.prod(np.diff(env.limits, axis=0))
            )
        ]

        # fs = {}  # total cost of a node (f = g + h)
        for e in start_edges:
            if e[0] != e[1]:
                # open_queue.append(e)
                edge_cost = d(e[0], e[1])
                cost = gs[start_node.id] + edge_cost + h(e[1])
                # fs[(e[0].id, e[1].id)] = cost
                heapq.heappush(open_queue, (cost, edge_cost, e))
                # open_queue.append((cost, edge_cost, e))

        # open_queue.sort(reverse=True)

        num_iter = 0
        while len(open_queue) > 0:
            num_iter += 1

            if num_iter % 10000 == 0:
                print(len(open_queue))

            f_pred, edge_cost, edge = heapq.heappop(open_queue)
            # print(open_queue[-1])
            # print(open_queue[-2])
            # f_pred, edge_cost, edge = open_queue.pop()
            n0, n1 = edge

            g_tentative = gs[n0.id] + edge_cost

            # if we found a better way to get there before, do not expand this edge
            if n1.id in gs and g_tentative >= gs[n1.id]:
                continue

            # check edge sparsely now. if it is not valid, blacklist it, and continue with the next edge
            collision_free = False
            # et = edge_tuple(n0, n1)

            if n0.id in n1.whitelist:
                collision_free = True
            else:
                if n1.id in n0.blacklist:
                    continue

                q0 = n0.state.q
                q1 = n1.state.q
                collision_free = env.is_edge_collision_free(
                    q0, q1, n0.state.mode, resolution
                )

                if not collision_free:
                    n1.blacklist.add(n0.id)
                    n0.blacklist.add(n1.id)
                    continue
                else:
                    n1.whitelist.add(n0.id)
                    n0.whitelist.add(n1.id)

            # remove all other edges with this goal from the queue

            # if n0.state.mode not in reached_modes:
            #     reached_modes.append(n0.state.mode)

            # print('reached modes', reached_modes)

            # print('adding', n1.id)
            gs[n1.id] = g_tentative
            parents[n1] = n0

            if n1 in goal_nodes:
                goal = n1
                break

            # get_neighbors
            neighbors = self.get_neighbors(
                n1, space_extent=np.prod(np.diff(env.limits, axis=0))
            )

            if len(neighbors) != 0:
                # add neighbors to open_queue
                # edge_costs = env.batch_config_cost(
                #     [n1.state] * len(neighbors), [n.state for n in neighbors]
                # )
                edge_costs = env.batch_config_cost(
                    n1.state.q, np.array([n.state.q.state() for n in neighbors])
                )
                for i, n in enumerate(neighbors):
                    # if n == n0:
                    #     continue

                    if n.id in n1.blacklist:
                        continue

                    edge_cost = edge_costs[i]
                    g_new = g_tentative + edge_cost

                    # if n.id in gs:
                    #     print(n.id)

                    if n.id not in gs or g_new < gs[n.id]:
                        # sparsely check only when expanding
                        # cost to get to neighbor:
                        f_node = g_new + h(n)
                        # fs[(n1, n)] = f_node

                        if best_cost is not None and f_node > best_cost:
                            continue

                        # if n not in closed_list:
                        heapq.heappush(open_queue, (f_node, edge_cost, (n1, n)))
                        # open_queue.append((f_node, edge_cost, (n1, n)))
                # heapq.heapify(open_queue)
                # open_queue.sort(reverse=True)

        path = []

        if goal is not None:
            path.append(goal)

            n = goal

            while parents[n] is not None:
                path.append(parents[n])
                n = parents[n]

            path.append(n)
            path = path[::-1]

        return path

    def search_with_vertex_queue(
        self,
        start_node,
        goal_nodes: List,
        env: BaseProblem,
        best_cost=None,
        resolution=0.1,
    ):
        open_queue = []

        goal = None

        h_cache = {}

        def h(node):
            # return 0
            if node in h_cache:
                return h_cache[node]

            if node.state.mode not in self.transition_node_array_cache:
                self.transition_node_array_cache[node.state.mode] = np.array(
                    [n.state.q.q for n in self.transition_nodes[node.state.mode]]
                )

            if node.state.mode not in self.transition_node_lb_cache:
                self.transition_node_lb_cache[node.state.mode] = np.array(
                    [n.lb_cost_to_goal for n in self.transition_nodes[node.state.mode]]
                )

            costs_to_transitions = env.batch_config_cost(
                node.state.q,
                self.transition_node_array_cache[node.state.mode],
            )

            min_cost = np.min(
                self.transition_node_lb_cache[node.state.mode] - costs_to_transitions
            )

            h_cache[node] = min_cost
            return min_cost

        def d(n0, n1):
            # return 1.0
            cost = env.config_cost(n0.state.q, n1.state.q)
            return cost

        parents = {start_node: None}
        gs = {start_node: 0}  # best cost to get to a node

        # populate open_queue and fs

        # fs = {start_node: h(start_node)}  # total cost of a node (f = g + h)
        heapq.heappush(open_queue, (0, start_node))

        num_iter = 0
        while len(open_queue) > 0:
            num_iter += 1

            if num_iter % 1000 == 0:
                print(len(open_queue))

            f_val, node = heapq.heappop(open_queue)
            # print('g:', v)

            # print(num_iter, len(open_queue))

            # if n0.state.mode == [0, 3]:
            #     env.show(True)

            if node in goal_nodes:
                goal = node
                break

            # get_neighbors
            neighbors = self.get_neighbors(
                node, space_extent=np.prod(np.diff(env.limits, axis=0))
            )

            edge_costs = env.batch_config_cost(
                node.state.q, np.array([n.state.q.state() for n in neighbors])
            )
            # add neighbors to open_queue
            for i, n in enumerate(neighbors):
                if n == node:
                    continue

                if node.id in n.blacklist:
                    continue

                g_new = gs[node] + edge_costs[i]

                if n not in gs or g_new < gs[n]:
                    # collision check

                    collision_free = False
                    if n.id in node.whitelist:
                        collision_free = True
                    else:
                        if n.id in node.blacklist:
                            continue

                        collision_free = env.is_edge_collision_free(
                            node.state.q, n.state.q, n.state.mode
                        )

                        if not collision_free:
                            node.blacklist.add(n.id)
                            n.blacklist.add(node.id)
                            continue
                        else:
                            node.whitelist.add(n.id)
                            n.whitelist.add(node.id)

                    # cost to get to neighbor:
                    gs[n] = g_new
                    cost = g_new + h(n)
                    parents[n] = node

                    if best_cost is not None and cost > best_cost:
                        continue

                    # if n not in open_queue:
                    heapq.heappush(open_queue, (cost, n))

        path = []

        if goal is not None:
            path.append(goal)

            n = goal

            while parents[n] is not None:
                path.append(parents[n])
                n = parents[n]

            path.append(n)

            path = path[::-1]

        return path


def joint_prm_planner(
    env: BaseProblem,
    optimize: bool = True,
    mode_sampling_type: str = "greedy",
    max_iter: int = 2000,
    distance_metric="euclidean",
    try_sampling_around_path=True,
    use_k_nearest=True,
) -> Optional[Tuple[List[State], List]]:
    q0 = env.get_start_pos()
    m0 = env.get_start_mode()

    reached_modes = [m0]

    conf_type = type(env.get_start_pos())

    def sample_mode(mode_sampling_type="weighted", found_solution=False):
        if mode_sampling_type == "uniform_reached":
            m_rnd = random.choice(reached_modes)
        elif mode_sampling_type == "weighted":
            # sample such that we tend to get similar number of pts in each mode
            w = []
            for m in reached_modes:
                num_nodes = 0
                if m in g.nodes:
                    num_nodes += len(g.nodes[m])
                if m in g.transition_nodes:
                    num_nodes += len(g.transition_nodes[m])
                w.append(1 / max(1, num_nodes))
            m_rnd = random.choices(reached_modes, weights=w)[0]
        # elif mode_sampling_type == "greedy_until_first_sol":
        #     if found_solution:
        #         m_rnd = reached_modes[-1]
        #     else:
        #         w = []
        #         for m in reached_modes:
        #             w.append(1 / len(g.nodes[tuple(m)]))
        #         m_rnd = random.choices(reached_modes, weights=w)[0]
        # else:
        #     # sample very greedily and only expand the newest mode
        #     m_rnd = reached_modes[-1]

        return m_rnd

    def sample_valid_uniform_batch(batch_size, cost):
        new_samples = []

        if True:
            while len(new_samples) < batch_size:
                # print(len(new_samples))
                # sample mode
                m = sample_mode("weighted", cost is not None)

                # print(m)

                # sample configuration
                q = []
                for i in range(len(env.robots)):
                    r = env.robots[i]
                    lims = env.limits[:, env.robot_idx[r]]
                    if lims[0, 0] < lims[1, 0]:
                        qr = (
                            np.random.rand(env.robot_dims[r])
                            * (lims[1, :] - lims[0, :])
                            + lims[0, :]
                        )
                    else:
                        qr = np.random.rand(env.robot_dims[r]) * 6 - 3

                    q.append(qr)

                q = conf_type.from_list(q)

                if env.is_collision_free(q, m):
                    new_samples.append(State(q, m))
        else:
            # we found a solution, and can do informed sampling:
            # cost = (cost to get to mode) + cost in mode + (cost_to_goal)
            # maybe better formulation:
            # cost =

            # NOTES:
            # minimum cost to reach a mode is the lower bound of all the mode transitions we have so far
            # admissible possibilities to compute the minimum cost:
            # - lb through each mode, sum them up?
            # -- disregards continuity, might underestimate massively
            # - use dependency graph and compute lb per task?
            #####
            # inadmissible possibilities:
            # - take only cost in current mode
            pass

        return new_samples

    def sample_valid_uniform_transitions(transistion_batch_size):
        transitions = []

        while len(transitions) < transistion_batch_size:
            # sample mode
            mode = sample_mode("uniform_reached", None)

            # sample transition at the end of this mode
            possible_next_task_combinations = env.get_valid_next_task_combinations(mode)
            if len(possible_next_task_combinations) > 0:
                ind = random.randint(0, len(possible_next_task_combinations) - 1)
                active_task = env.get_active_task(
                    mode, possible_next_task_combinations[ind]
                )
            else:
                active_task = env.get_active_task(mode, None)

            goals_to_sample = active_task.robots

            goal_sample = active_task.goal.sample(mode)

            q = []
            for i in range(len(env.robots)):
                r = env.robots[i]
                if r in goals_to_sample:
                    offset = 0
                    for _, task_robot in enumerate(active_task.robots):
                        if task_robot == r:
                            q.append(
                                goal_sample[
                                    offset : offset + env.robot_dims[task_robot]
                                ]
                            )
                            break
                        offset += env.robot_dims[task_robot]
                else:  # uniform sample
                    lims = env.limits[:, env.robot_idx[r]]
                    if lims[0, 0] < lims[1, 0]:
                        qr = (
                            np.random.rand(env.robot_dims[r])
                            * (lims[1, :] - lims[0, :])
                            + lims[0, :]
                        )
                    else:
                        qr = np.random.rand(env.robot_dims[r]) * 6 - 3

                    q.append(qr)

            q = conf_type.from_list(q)

            if env.is_collision_free(q, mode):
                if env.is_terminal_mode(mode):
                    next_mode = None
                else:
                    next_mode = env.get_next_mode(q, mode)

                transitions.append((q, mode, next_mode))

                if next_mode not in reached_modes and next_mode is not None:
                    reached_modes.append(next_mode)

        return transitions

    g = Graph(
        State(q0, m0),
        lambda a, b: batch_config_dist(a, b, distance_metric),
        use_k_nearest=use_k_nearest,
    )

    current_best_cost = None
    current_best_path = None

    batch_size = 500
    transition_batch_size = 500

    costs = []
    times = []

    add_new_batch = True

    start_time = time.time()

    # TODO: add this again
    # mode_sequence = [m0]
    # while True:
    #     if env.is_terminal_mode(mode_sequence[-1]):
    #         break

    #     mode_sequence.append(env.get_next_mode(None, mode_sequence[-1]))

    # resolution 0.2 is too big
    resolution = 0.1

    cnt = 0
    while True:
        print("Count:", cnt, "max_iter:", max_iter)

        if add_new_batch:
            # if current_best_path is not None:
            # if cnt > 5000 and current_best_path is not None:
            if False and current_best_path is not None:
                def cost_to_mode_on_path(mode, path):
                    for i in range(len(path)):
                        curr_state = path[i]

                        if curr_state.mode == mode:
                            if i == 0:
                                return 0, curr_state.q

                            cost = path_cost(path[: i + 1], env.batch_config_cost)
                            # env.show_config(curr_state.q)

                            return cost, curr_state.q

                    return None, None

                def cost_to_next_mode_on_path(mode, path):
                    for i in range(1, len(path)):
                        curr_state = path[i - 1]
                        next_state = path[i]

                        if curr_state.mode == mode and (
                            curr_state.mode != next_state.mode or i == len(path) - 1
                        ):
                            cost = path_cost(path[: i + 1], env.batch_config_cost)
                            # env.show_config(next_state.q)
                            return cost, next_state.q

                    return None, None

                somewhat_informed_samples = []
                for _ in range(200):
                    mode = sample_mode("uniform_reached", None)
                    print(mode.task_ids)

                    cost_to_reach_mode, mode_start_config = cost_to_mode_on_path(
                        mode, current_best_path
                    )
                    next_mode_cost, mode_end_config = cost_to_next_mode_on_path(
                        mode, current_best_path
                    )

                    # print("next mode cost:", next_mode_cost)
                    # print("path_cost", current_best_cost)

                    if cost_to_reach_mode is None:
                        continue

                    this_mode_cost = next_mode_cost - cost_to_reach_mode
                    # print("this mode cost:", this_mode_cost)

                    # print(mode_start_config.state())
                    # print(mode_end_config.state())

                    # print(
                    #     "min cost", env.config_cost(mode_start_config, mode_end_config)
                    # )

                    assert (
                        this_mode_cost
                        - env.config_cost(mode_start_config, mode_end_config)
                        > -1e-3
                    )
                    if (
                        this_mode_cost
                        - env.config_cost(mode_start_config, mode_end_config)
                        < 1e-3
                    ):
                        continue

                    # tmp = []
                    # for _ in range(1000):
                    for _ in range(10):
                        q = []
                        for i in range(len(env.robots)):
                            r = env.robots[i]

                            lims = env.limits[:, env.robot_idx[r]]
                            if lims[0, 0] < lims[1, 0]:
                                qr = (
                                    np.random.rand(env.robot_dims[r])
                                    * (lims[1, :] - lims[0, :])
                                    + lims[0, :]
                                )
                            else:
                                qr = np.random.rand(env.robot_dims[r]) * 6 - 3

                            q.append(qr)

                        q = conf_type.from_list(q)
                        heuristic_cost = env.config_cost(
                            mode_start_config, q
                        ) + env.config_cost(mode_end_config, q)
                        # print(heuristic_cost)
                        if heuristic_cost < this_mode_cost:
                            break

                        q = None

                    if q is None:
                        continue

                    # tmp.append(q)

                    # plt.figure()
                    # plt.scatter([a[0][0] for a in tmp], [a[0][1] for a in tmp])
                    # plt.scatter([a[1][0] for a in tmp], [a[1][1] for a in tmp])
                    # plt.show()

                    if env.is_collision_free(q, mode):
                        rnd_state = State(q, mode)
                        somewhat_informed_samples.append(rnd_state)

                g.add_states(somewhat_informed_samples)

            if try_sampling_around_path and current_best_path is not None:
                # sample index
                interpolated_path = interpolate_path(current_best_path)
                # interpolated_path = current_best_path
                for _ in range(200):
                    idx = random.randint(0, len(interpolated_path) - 2)
                    state = interpolated_path[idx]

                    # this is a transition. we would need to figure out which robots are active and not sample those
                    q = []
                    if state.mode != interpolated_path[idx + 1].mode:
                        current_task_ids = state.mode.task_ids
                        next_task_ids = interpolated_path[idx + 1].mode.task_ids

                        task = env.get_active_task(state.mode, next_task_ids)
                        involved_robots = task.robots
                        for i in range(len(env.robots)):
                            r = env.robots[i]
                            if r in involved_robots:
                                qr = state.q[i]
                            else:
                                qr_mean = state.q[i]

                                qr = np.random.rand(len(qr_mean)) * 0.5 + qr_mean

                                lims = env.limits[:, env.robot_idx[r]]
                                if lims[0, 0] < lims[1, 0]:
                                    qr = np.clip(qr, lims[0, :], lims[1, :])

                            q.append(qr)

                        q = conf_type.from_list(q)

                        if env.is_collision_free(q, state.mode):
                            g.add_transition_nodes(
                                [(q, state.mode, interpolated_path[idx + 1].mode)]
                            )

                    else:
                        for i in range(len(env.robots)):
                            r = env.robots[i]
                            qr_mean = state.q[i]

                            qr = np.random.rand(len(qr_mean)) * 0.5 + qr_mean

                            lims = env.limits[:, env.robot_idx[r]]
                            if lims[0, 0] < lims[1, 0]:
                                qr = np.clip(qr, lims[0, :], lims[1, :])
                                # qr = (
                                #     np.random.rand(env.robot_dims[r]) * (lims[1, :] - lims[0, :])
                                #     + lims[0, :]
                                # )

                            q.append(qr)

                        q = conf_type.from_list(q)

                        if env.is_collision_free(q, state.mode):
                            rnd_state = State(q, state.mode)

                            g.add_states([rnd_state])

            # add new batch of nodes to
            print("Sampling uniform")
            new_states = sample_valid_uniform_batch(
                batch_size=batch_size, cost=current_best_cost
            )
            g.add_states(new_states)

            # if env.terminal_mode not in reached_modes:
            print("Sampling transitions")
            new_transitions = sample_valid_uniform_transitions(
                transistion_batch_size=transition_batch_size
            )
            g.add_transition_nodes(new_transitions)
            print("Done adding transitions")

            g.compute_lb_mode_transisitons(env.batch_config_cost)

        # search over nodes:
        # 1. search from goal state with sparse check
        reached_terminal_mode = False
        for m in reached_modes:
            if env.is_terminal_mode(m):
                reached_terminal_mode = True

        if not reached_terminal_mode:
            continue

        while True:
            sparsely_checked_path = g.search(
                g.root, g.goal_nodes, env, current_best_cost, resolution
            )
            # sparsely_checked_path = g.search_with_vertex_queue(
            #     g.root, g.goal_nodes, env, current_best_cost, resolution
            # )

            # 2. in case this found a path, search with dense check from the other side
            if len(sparsely_checked_path) > 0:
                add_new_batch = False

                is_valid_path = True
                for i in range(len(sparsely_checked_path) - 1):
                    n0 = sparsely_checked_path[i]
                    n1 = sparsely_checked_path[i + 1]

                    s0 = n0.state
                    s1 = n1.state

                    # this is a transition, we do not need to collision check this
                    if s0.mode != s1.mode:
                        continue

                    if n0.id in n1.whitelist:
                        continue

                    if not env.is_edge_collision_free(s0.q, s1.q, s0.mode, resolution):
                        print("Path is in collision")
                        is_valid_path = False
                        # env.show(True)
                        n0.blacklist.add(n1.id)
                        n1.blacklist.add(n0.id)
                        break
                    else:
                        n1.whitelist.add(n0.id)
                        n0.whitelist.add(n1.id)

                if is_valid_path:
                    path = [node.state for node in sparsely_checked_path]
                    new_path_cost = path_cost(path, env.batch_config_cost)
                    if current_best_cost is None or new_path_cost < current_best_cost:
                        current_best_path = path
                        current_best_cost = new_path_cost

                        print("New cost: ", new_path_cost)
                        costs.append(new_path_cost)
                        times.append(time.time() - start_time)

                    add_new_batch = True
                    break

            else:
                print("Did not find a solution")
                add_new_batch = True
                break

        if not optimize and current_best_cost is not None:
            break

        if cnt >= max_iter:
            break

        cnt += batch_size + transition_batch_size

    costs.append(costs[-1])
    times.append(time.time() - start_time)

    info = {"costs": costs, "times": times}
    return current_best_path, info<|MERGE_RESOLUTION|>--- conflicted
+++ resolved
@@ -458,11 +458,7 @@
 
         # TODO: decent heuristic makes everything better but is computationally not amazing
         def h(node):
-<<<<<<< HEAD
-            return 0
-=======
             # return 0
->>>>>>> f1658384
             if node in h_cache:
                 return h_cache[node]
 
