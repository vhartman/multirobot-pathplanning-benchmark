--- conflicted
+++ resolved
@@ -1131,12 +1131,9 @@
         self.informed_batch_size = informed_batch_size
         self.test_mode_sampling = test_mode_sampling
         self.informed = InformedSampling(self.env, 'sampling_based', self.locally_informed_sampling)
-<<<<<<< HEAD
-=======
         self.whitelist_modes = set()
         self.blacklist_modes = set()
         self.invalid_next_ids = {}
->>>>>>> 4a3cb273
 
     def add_tree(self, 
                  mode: Mode, 
@@ -1180,27 +1177,12 @@
         Returns:
             None: This method does not return any value.
         """
-<<<<<<< HEAD
-=======
-        
->>>>>>> 4a3cb273
+        
         if mode is None: 
             new_mode = self.env.get_start_mode()
             new_mode.prev_mode = None
         else:
             new_modes = self.env.get_next_modes(q, mode)
-<<<<<<< HEAD
-            assert len(new_modes) == 1
-            new_mode = new_modes[0]
-
-            new_mode.prev_mode = mode
-        if new_mode in self.modes:
-            return 
-        self.modes.append(new_mode)
-        self.add_tree(new_mode, tree_instance)
-        if self.informed_sampling_version != 6:
-            self.InformedInitialization(new_mode)
-=======
         for new_mode in new_modes:
             if new_mode in self.modes:
                 continue 
@@ -1217,7 +1199,6 @@
                 self.InformedInitialization(new_mode)
         if mode is not None:
             self.track_invalid_modes(mode)
->>>>>>> 4a3cb273
 
     def update_cache_of_invalid_modes(self, mode:Mode) -> None:
         """
@@ -1269,31 +1250,6 @@
         if self.env.is_terminal_mode(mode):
             return
         next_modes = self.env.get_next_modes(n.state.q, mode)
-<<<<<<< HEAD
-        assert len(next_modes) == 1
-        next_mode = next_modes[0]
-
-        if next_mode not in self.modes:
-            tree_type = type(self.trees[mode])
-            if tree_type == BidirectionalTree:
-                self.trees[mode].connected = True
-            self.add_new_mode(n.state.q, mode, tree_type)
-        self.trees[next_mode].add_transition_node_as_start_node(n)
-        if self.trees[next_mode].order == 1:
-            index = len(self.trees[next_mode].subtree)-1
-            tree = 'A'
-        else:
-            index = len(self.trees[next_mode].subtree_b)-1
-            tree = 'B'
-        # index = np.where(self.trees[mode].get_node_ids_subtree() == n.id)
-
-        #need to rewire tree of next mode as well
-        if index != 0:
-            N_near_batch, n_near_costs, node_indices = self.Near(next_mode, n, index, tree = tree)
-            batch_cost = self.env.batch_config_cost(n.state.q, N_near_batch)
-            if self.Rewire(next_mode, node_indices, n, batch_cost, n_near_costs, tree):
-                self.UpdateCost(next_mode, n)
-=======
         if mode not in self.modes:
             return
         for next_mode in next_modes:
@@ -1330,7 +1286,6 @@
                     self.UpdateCost(next_mode, n)
         if mode is not None and mode in self.modes:
             self.track_invalid_modes(mode)
->>>>>>> 4a3cb273
 
     def get_lb_transition_node_id(self, modes:List[Mode]) -> Tuple[Tuple[float, int], Mode]:
         """
@@ -1456,10 +1411,6 @@
 
         possible_next_task_combinations = self.env.get_valid_next_task_combinations(mode)
         if not possible_next_task_combinations:
-<<<<<<< HEAD
-            return None
-        return random.choice(possible_next_task_combinations)
-=======
             if not self.env.is_terminal_mode(mode):
                 self.track_invalid_modes(mode)
             return
@@ -1469,7 +1420,6 @@
             if tuple(next_task) in invalid_next_modes:
                 continue
             return next_task
->>>>>>> 4a3cb273
 
     def get_home_poses(self, mode:Mode) -> List[NDArray]:
         """
@@ -2792,10 +2742,8 @@
         batch_cost = self.env.batch_config_cost(path_a, path_b)
         batch_cost = np.insert(batch_cost, 0, 0.0)
         discretized_costs = cumulative_sum(batch_cost)
-        return discretized_path, discretized_modes, discretized_costs  
-
-<<<<<<< HEAD
-=======
+        return discretized_path, discretized_modes, discretized_costs
+
     def is_next_mode_valid(self, mode:Mode) -> bool:
         #TODO what if its a Goal Region? Does that matter?
         # only eliminate modes that are logically or geometrically impossible
@@ -2862,7 +2810,6 @@
             mode = mode.prev_mode
 
     
->>>>>>> 4a3cb273
     @abstractmethod
     def UpdateCost(self, mode:Mode, n: Node) -> None:
         """
