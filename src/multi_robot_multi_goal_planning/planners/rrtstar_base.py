import numpy as np
import time as time
import math as math
import random
import multi_robot_multi_goal_planning.planners as mrmgp
from abc import ABC, abstractmethod
from typing import Tuple, Optional, Union, List, Dict
from numpy.typing import NDArray
from numba import njit
from scipy.stats.qmc import Halton

from multi_robot_multi_goal_planning.problems.planning_env import (
    State,
    BaseProblem,
    Mode,
    SingleGoal
)
from multi_robot_multi_goal_planning.problems.configuration import (
    Configuration,
    NpConfiguration,
    config_dist,
    batch_config_dist,  
    compute_sliced_dists
)

from multi_robot_multi_goal_planning.planners.termination_conditions import (
    PlannerTerminationCondition,
)


class Operation:
    """Represents an operation instance responsible for managing variables related to path planning and cost optimization. """
    def __init__(self):
        
        self.path = []
        self.path_modes = []
        self.path_nodes = None
        self.cost = np.inf
        self.cost_change = np.inf
        self.init_sol = False
        self.costs = np.empty(10000000, dtype=np.float64)
        self.paths_inter = []
        self.path_shortcutting = []
    
    def get_cost(self, idx:int) -> float:
        """
        Returns cost of node with the specified index.

        Args: 
            idx (int): Index of node whose cost is to be retrieved.

        Returns: 
            float: Cost associated with the specified node."""
        return self.costs[idx]
class Node:
    """Represents a node in the planning structure"""
    id_counter = 0

    def __init__(self, state:State, operation: Operation):
        self.state = state   
        self.parent = None  
        self.children = []    
        self.transition = False
        self.cost_to_parent = None
        self.operation = operation
        self.id = Node.id_counter
        Node.id_counter += 1
        self.neighbors = {}
        self.hash = None


    @property
    def cost(self):
        return self.operation.get_cost(self.id)
    
    @cost.setter
    def cost(self, value) -> None:
        """Set the cost in the shared operation costs array.

        Args:
            value (float): Cost value to assign to the current node.

        Returns: 
            None: This method does not return any value."""
        self.operation.costs[self.id] = value

    def __repr__(self):
        return f"<N- {self.state.q.state()}, c: {self.cost}>"
    
    def __eq__(self, other):
        return hash(self) == hash(other)

    def __hash__(self):
        if self.hash is None:
            self.hash = hash((self.state.q.state().data.tobytes(), tuple(self.state.mode.task_ids)))
        return self.hash

class BaseTree(ABC):
    """
    Represents base structure for different tree implementations.
    """
    def __init__(self):
        pass

    def _resize_array(self, array: NDArray, current_capacity: int, new_capacity: int) -> NDArray:
        """
        Dynamically resizes a NumPy array to a new capacity.

        Args: 
            array (NDArray): Array to be resized. 
            current_capacity (int): Current capacity of array.
            new_capacity (int):Target capacity for the array.

        Returns: 
            NDArray: The resized array. 
        """
        new_array = np.empty((new_capacity, *array.shape[1:]), dtype=array.dtype)
        new_array[:current_capacity] = array  # Copy existing data
        del array  # Free old array (Python garbage collector will handle memory)
        return new_array

    def ensure_capacity(self, array: NDArray, required_capacity: int) -> NDArray:
        """ 
        Ensures that a NumPy array has sufficient capacity to accommodate new elements and resizes it if necessary.

        Args: 
            array (NDArray): The array to be checked and potentially resized. 
            required_capacity (int): The minimum required capacity for the array.

        Returns: 
            NDArray: The array with ensured capacity. """
        current_size = array.shape[0]

        if required_capacity == current_size:
            return self._resize_array(array, current_size, required_capacity * 2)  # Double the size

        return array
    
    @abstractmethod
    def add_node(self, n:Node, tree:str = '') -> None:
        """
        Adds a node to the specified subtree.

        Args:
            n (Node): Node to be added.
            tree (str, optional): Identifier of subtree where the node will be added.

        Returns:
            None: This method does not return any value.
        """

        pass
    @abstractmethod
    def remove_node(self, n:Node, tree:str = '') -> None:
        """
        Removes a node from the specified subtree.

        Args:
            n (Node): The node to be removed.
            tree (str, optional): Identifier of subtree from which the node will be removed.

        Returns:
            None: This method does not return any value.
        """

        pass
    @abstractmethod
    def get_batch_subtree(self, tree:str = '') -> NDArray:
        """
        Retrieves batch representation of specified subtree.

        Args:
            tree (str, optional): Identifier of subtree to be retrieved.

        Returns:
            NDArray: A NumPy array representing the batch data of the subtree.
        """

        pass
    @abstractmethod
    def get_node_ids_subtree(self, tree:str = '') -> NDArray:
        """
        Retrieves node IDs of specified subtree.

        Args:
            tree (str, optional): Identifier of subtree.

        Returns:
            NDArray: A NumPy array containing node IDs of the subtree.
        """

        pass
    @abstractmethod
    def add_transition_node_as_start_node(self, n:Node, tree:str = '') -> None:
        """
        Adds transition node as a start node in the specified subtree.

        Args:
            n (Node): The transition node to be added as the start node.
            tree (str, optional):  Identifier of subtree.

        Returns:
            None: This method does not return any value.
        """

        pass
    @abstractmethod
    def get_node(self, id:int, tree:str = '') -> Node:
        """
        Retrieves node from the specified subtree by its id.

        Args:
            id (int): The unique ID of the node to be retrieved.
            tree (str, optional):  Identifier of subtree.

        Returns:
            Node: The node with the desired id.
        """

        pass
    @abstractmethod
    def get_number_of_nodes_in_tree(self) -> int:
        """
        Returns total number of nodes in the tree.

        Args:
            None

        Returns:
            int: Number of nodes present in the tree.
        """

        pass
class SingleTree(BaseTree):
    """
    Represents single tree structure.
    """

    def __init__(self, env:BaseProblem):
        self.order = 1
        # self.informed = Informed()
        robot_dims = sum(env.robot_dims.values())
        self.subtree = {}
        self.initial_capacity = 100000
        self.batch_subtree = np.empty((self.initial_capacity, robot_dims), dtype=np.float64)
        self.node_ids_subtree = np.empty(self.initial_capacity, dtype=np.int64)
    def add_node(self, n:Node, tree:str = '') -> None:
        self.subtree[n.id] = n               
        position = len(self.subtree) -1
        self.batch_subtree = self.ensure_capacity(self.batch_subtree, position)
        self.batch_subtree[position,:] = n.state.q.state()
        self.node_ids_subtree = self.ensure_capacity(self.node_ids_subtree, position)
        self.node_ids_subtree[position] = n.id
    
    def remove_node(self, n:Node, tree:str = '') -> None:
        mask = self.node_ids_subtree != n.id
        self.node_ids_subtree = self.node_ids_subtree[mask] 
        self.batch_subtree = self.batch_subtree[mask]
        del self.subtree[n.id]


    def get_batch_subtree(self, tree:str = '') -> NDArray:
        return self.batch_subtree[:len(self.subtree)]
    
    def get_node_ids_subtree(self, tree:str = '') -> NDArray:
        return self.node_ids_subtree[:len(self.subtree)]

    def add_transition_node_as_start_node(self, n:Node, tree:str = '') -> None:
        if n.id not in self.subtree:
            self.add_node(n)
    
    def get_node(self, id:int, tree:str = '') -> Node:
        return self.subtree.get(id)
    def get_number_of_nodes_in_tree(self) -> int:
        return len(self.subtree)
class BidirectionalTree(BaseTree):
    """
    Represents bidirectional tree structure. 
    """

    def __init__(self, env:BaseProblem):
        self.order = 1
        # self.informed = Informed()
        robot_dims = sum(env.robot_dims.values())
        self.subtree = {}
        self.initial_capacity = 100000
        self.batch_subtree = np.empty((self.initial_capacity, robot_dims), dtype=np.float64)
        self.node_ids_subtree = np.empty(self.initial_capacity, dtype=np.int64)
        self.subtree_b = {} 
        self.batch_subtree_b = np.empty((self.initial_capacity, robot_dims), dtype=np.float64)
        self.node_ids_subtree_b = np.empty(self.initial_capacity, dtype=np.int64)
        self.connected = False
    
    def add_node(self, n:Node, tree:str = '') -> None:
        if tree == 'A' or tree == '':
            self.subtree[n.id] = n               
            position = len(self.subtree) -1
            self.batch_subtree = self.ensure_capacity(self.batch_subtree, position)
            self.batch_subtree[position,:] = n.state.q.state()
            self.node_ids_subtree = self.ensure_capacity(self.node_ids_subtree, position)
            self.node_ids_subtree[position] = n.id
        if tree == 'B':
            self.subtree_b[n.id] = n               
            position = len(self.subtree_b) -1
            self.batch_subtree_b = self.ensure_capacity(self.batch_subtree_b, position)
            self.batch_subtree_b[position,:] = n.state.q.state()
            self.node_ids_subtree_b = self.ensure_capacity(self.node_ids_subtree_b, position)
            self.node_ids_subtree_b[position] = n.id
    
    def remove_node(self, n:Node, tree:str = '') -> None:
        if tree == 'A' or tree == '':
            mask = self.node_ids_subtree != n.id
            self.node_ids_subtree = self.node_ids_subtree[mask] 
            self.batch_subtree = self.batch_subtree[mask]
            del self.subtree[n.id]

        if tree == 'B':
            mask = self.node_ids_subtree_b != n.id
            self.node_ids_subtree_b = self.node_ids_subtree_b[mask] 
            self.batch_subtree_b = self.batch_subtree_b[mask]
            del self.subtree_b[n.id]

    def get_batch_subtree(self, tree:str = '') -> NDArray:
        if tree == 'A' or tree == '':
            return self.batch_subtree[:len(self.subtree)]
        if tree == 'B':
            return self.batch_subtree_b[:len(self.subtree_b)]
    
    def get_node_ids_subtree(self, tree:str = '') -> NDArray:
        if tree == 'A' or tree == '':
            return self.node_ids_subtree[:len(self.subtree)]
        if tree == 'B':
            return self.node_ids_subtree_b[:len(self.subtree_b)]

    def add_transition_node_as_start_node(self, n:Node, tree:str = '') -> None:
        if self.order == 1:
            if n.id not in self.subtree:
                self.add_node(n)
        else:
            if n.id not in self.subtree_b:
                self.add_node(n, 'B')

    def get_node(self, id:int, tree:str = '') -> Node:
        if tree == 'A' or tree == '':
            return self.subtree.get(id)
        if tree == 'B':
            return self.subtree_b.get(id)
        
    def swap(self) -> None:
        """ 
        Swaps the forward (primary) and reversed growing subtree representations if not already connected.

        Args: 
        None

        Returns: 
        None: This method does not return any value. """
        if not self.connected:
            self.subtree, self.subtree_b = self.subtree_b, self.subtree
            self.batch_subtree, self.batch_subtree_b = self.batch_subtree_b, self.batch_subtree
            self.node_ids_subtree, self.node_ids_subtree_b = self.node_ids_subtree_b, self.node_ids_subtree 
            self.order *= (-1)
    def get_number_of_nodes_in_tree(self) -> int:
        return len(self.subtree) + len(self.subtree_b)


class Informed(ABC):
    """
    Represents an informed sampling instance, providing methods for sampling within an informed set.
    """
    def __init__(self, 
                 env:BaseProblem,
                 p_goal: float
                 ):
        self.env = env
        self.start_ind = {}
        self.end_ind = {}
        self.cmin = {}
        self.cmax = {}
        self.C = {}
        self.start = {}
        self.end = {}
        self.center = {}
        self.n = {}
        self.L = {}
        self.cost = np.inf
        self.active_robots_idx = []
        self.chosen_active_robot = None
        self.p_goal = p_goal
        self.idx1 = {}
        self.idx2 = {}

    
    def rotation_to_world_frame(self, start:State, goal:State, r_idx:int) -> bool:
        """
        Computes rotation from the hyperellipsoid-aligned to the world frame based on the difference between the start and goal configs.

        Args: 
            start (Configuration): Start configuration 
            goal (Configuration): Goal configuration
            n (int): Dimensionality of the state space.

        Returns: 
            Tuple:  
                - float: Norm of difference between goal and start configs 
                - NDArray: Representing the rotation matrix from the hyperellipsoid-aligned frame to the world frame."""
        diff = goal.q[r_idx] - start.q[r_idx]
        norm = np.linalg.norm(diff)
        if norm < 1e-3 :
            return False
        a1 = diff / norm 
        self.cmin[r_idx] = norm
        # Create first column of the identity matrix
        e1 = np.zeros(self.n[r_idx])
        e1[0] = 1

        # Compute SVD directly on the outer product
        U, _, Vt = np.linalg.svd(np.outer(a1, e1))
        V = Vt.T

        # Construct the rotation matrix C
        det_factor = np.linalg.det(U) * np.linalg.det(V)
        self.C[r_idx] = U @ np.diag([1] * ( self.n[r_idx] - 1) + [det_factor]) @ Vt
        return True

    def initialize(self, mode:Mode, next_ids:List[int])-> None: 
        """ 
        Initializes dimensions of each robot

        Args: 
            mode (Mode): Current active mode used to determine active tasks. 
            next_ids (List[int]): List containing next task IDs 

        Returns: 
            None: This method does not return any value. """
        active_robots = self.env.get_active_task(mode, next_ids).robots 
        for robot in self.env.robots:
            r_idx = self.env.robots.index(robot)
            self.n[r_idx] = self.env.robot_dims[robot]
            if robot in active_robots:
                self.active_robots_idx.append(self.env.robots.index(robot))
            
    def cholesky_decomposition(self, r_idx:int, path:List[State]) -> None:
        """ 
        Computes cholesky decomposition of hyperellipsoid matrix

        Args: 
            r_indices (List[int]): List of indices of robot with idx r_idx. 
            r_idx (int): Idx of robot 
            path_nodes (List[Node]): Path consisting of nodes used to compute right-hand side of informed set description.

        Returns: 
            NDArray: Cholesky decomposition (=diagonal matrix) if conditions are met, otherwise it returns None. """
        if self.get_ub_of_informed_set(r_idx, path):
            cmax = self.cmax[r_idx]
            if not cmax or self.cmin[r_idx] < 0 or self.cmin[r_idx] > cmax:
                self.L[r_idx] = None
                return
            r1 = cmax / 2 
            r2 = np.sqrt(cmax**2 - self.cmin[r_idx]**2) / 2
            self.L[r_idx] = np.diag(np.concatenate([[r1], np.repeat(r2, self.n[r_idx] - 1)])) 
        else:
            self.L[r_idx] = None
            return
    
    def sample_unit_n_ball(self, n:int) -> NDArray:
        """ 
        Samples a point uniformly from a n-dimensional unit ball centered at the origin.

        Args: 
            n (int): Dimension of the ball.

        Returns: 
            NDArray: Sampled point from the unit ball. """
        x_ball = np.random.normal(0, 1, n) 
        norm = np.linalg.norm(x_ball)     # Normalize with L2 norm
        radius = np.random.rand()**(1.0 / n)          # Generate a random radius and apply power
        return (x_ball/norm) * radius
    
    def is_lb_cost_smaller(self, path:List[State], q:Configuration) -> float:
        focal_points = np.array(
                [self.start[self.chosen_active_robot].q.state(), self.end[self.chosen_active_robot].q.state()], dtype=np.float64
            )
        q = type(self.env.get_start_pos()).from_list(q)
        c_lb = sum(self.env.batch_config_cost(q, focal_points))
        if c_lb < self.cmax[self.chosen_active_robot]:
            return True
        return False

    def sample(self, path, r_indices, r_idx, max_attemps = 100) -> Optional[NDArray]:
        if self.L[r_idx] is None:
            if np.random.uniform(0, 1) < self.p_goal:
                return self.end[r_idx].q[r_idx]
            lims = self.env.limits[:, r_indices]
            return np.random.uniform(lims[0], lims[1])
        attemps = 0

        while attemps < max_attemps:
            attemps += 1
            x_ball = self.sample_unit_n_ball(self.n[r_idx])  
            x_rand = self.C[r_idx] @ (self.L[r_idx] @ x_ball) + self.center[r_idx]
            # Check if x_rand is within limits
            lims = self.env.limits[:, r_indices]
            if np.all((lims[0] <= x_rand) & (x_rand <= lims[1])):  
                    return x_rand
        return

    @abstractmethod
    def get_ub_of_informed_set(self, r_idx:int, path:List[List]) -> bool:
        """
        Computes right-hand side of informed set description

        Args: 
            r_indices (List[int]): List of indices of robot with idx r_idx. 
            r_idx (int): Idx of robot 
            path_nodes (List[Node]): Path consisting of nodes used to compute right-hand side of informed set description.

        Returns:
            float: Value of right-hand side (= cost)
        """
        pass  

class InformedVersion0(Informed):
    """
    Locally informed sampling for each robot separately (start and goal config are equal to home pose and task).
    Upper bound cost is determined by cost of one robot.
    
    """
    def __init__(self, env, p_goal):
        super().__init__(env, p_goal)
    
    # def is_lb_cost_smaller(self, path:List[State], q:Configuration) -> float:

    #     start_min = min(self.start_ind.values())
    #     end_max = max(self.end_ind.values())
    #     focal_points = np.array(
    #             [path[start_min].q.state(), path[end_max].q.state()], dtype=np.float64
    #         )
    #     q = type(self.env.get_start_pos()).from_list(q)
    #     c_lb = sum(self.env.batch_config_cost(q, focal_points))
    #     path_segment_costs = self.env.batch_config_cost(path[:-1], path[1:])
    #     cmax = sum(path_segment_costs[start_min:end_max])
    #     if c_lb < cmax:
    #         return True
    #     return False

    def batch_config_cost_per_robot(self,
        starts: List[Configuration],
        batch_other: List[Configuration],
        r_idx:int
    ) -> float:
        if isinstance(starts, Configuration) and isinstance(batch_other, np.ndarray):
            diff = starts.state() - batch_other
            all_robot_dists = np.zeros((starts._num_agents, diff.shape[0]))
            agent_slices = starts.array_slice
        else:
            diff = np.array([start.q.state() for start in starts]) - np.array(
                [other.q.state() for other in batch_other], dtype=np.float64
            )
            all_robot_dists = np.zeros((starts[0].q._num_agents, diff.shape[0]))
            agent_slices = starts[0].q.array_slice

        squared_diff = diff * diff
        all_robot_dists = compute_sliced_dists(squared_diff, agent_slices)

        return all_robot_dists[r_idx]   

    def get_ub_of_informed_set(self, r_idx:int, path:List[State]) -> bool:
        #need to calculate the cost only cnsidering one agent (euclidean distance)
        start = path[self.start_ind[r_idx]]
        end = path[self.end_ind[r_idx]]
        self.start[r_idx] = start
        self.end[r_idx] = end
        if self.rotation_to_world_frame(start, end, r_idx):
            self.center[r_idx] = (self.start[r_idx].q[r_idx] + self.end[r_idx].q[r_idx] )/2
            path_segment_costs = self.batch_config_cost_per_robot(path[:-1], path[1:], r_idx)
            self.cmax[r_idx] = sum(path_segment_costs[self.start_ind[r_idx]:self.end_ind[r_idx]])
            return True
        return False
class InformedVersion1(Informed):
    """
    Locally informed sampling considering active task.
    Upper bound cost is determined by actual cost from start(home_pose) to end(active_task).
    Same start and end idx for all agents

    """

    def __init__(self, env, p_goal):
        super().__init__(env, p_goal)
    
    def get_ub_of_informed_set(self, r_idx:int, path:List[State]) -> bool:
        #look for each robot at the home pose and task pose of active task in mode
        if len(self.active_robots_idx) == 1:
            idx = self.active_robots_idx[0]
        else:
            idx = random.choice(self.active_robots_idx)
        
        self.chosen_active_robot = idx

        start_ind = self.start_ind[idx]
        end_ind = self.end_ind[idx]
        start = path[start_ind]
        end = path[end_ind]
        self.start[r_idx] = start
        self.end[r_idx] = end
        if self.rotation_to_world_frame(start, end, r_idx):
            self.center[r_idx] = (self.start[r_idx].q[r_idx] + self.end[r_idx].q[r_idx])/2
            path_segment_costs = self.env.batch_config_cost(path[:-1], path[1:])
            self.cmax[r_idx] = sum(path_segment_costs[self.start_ind[idx]:self.end_ind[idx]])
            return True                  
class InformedVersion2(Informed):
    """
    Locally informed sampling for each agent separately (start and goal config are equal to home pose and task).
    Upper bound cost is determined by actual cost from start(home_pose) to end(active_task).
    """

    def __init__(self, env, p_goal):
        super().__init__(env, p_goal)
    
    def is_lb_cost_smaller(self, path:List[State], q:Configuration) -> float:
        if len(self.active_robots_idx) == 1:
            idx = self.active_robots_idx[0]
        else:
            idx = random.choice(self.active_robots_idx)
        
        self.chosen_active_robot = idx
        focal_points = np.array(
                [self.start[self.chosen_active_robot].q.state(), self.end[self.chosen_active_robot].q.state()], dtype=np.float64
            )
        q = type(self.env.get_start_pos()).from_list(q)
        c_lb = sum(self.env.batch_config_cost(q, focal_points))
        path_segment_costs = self.env.batch_config_cost(path[:-1], path[1:])
        cmax = sum(path_segment_costs[self.start_ind[idx]:self.end_ind[idx]])
        if c_lb < cmax:
            return True
        return False
    
    def get_ub_of_informed_set(self, r_idx:int, path:List[State]) -> bool:
        #need to calculate the cost only cnsidering one agent (euclidean distance)
        start = path[self.start_ind[r_idx]]
        end = path[self.end_ind[r_idx]]
        self.start[r_idx] = start
        self.end[r_idx] = end
        if self.rotation_to_world_frame(start, end, r_idx):
            self.center[r_idx] = (self.start[r_idx].q[r_idx] + self.end[r_idx].q[r_idx] )/2
            self.center[r_idx] = (self.start[r_idx].q[r_idx] + self.end[r_idx].q[r_idx])/2
            path_segment_costs = self.env.batch_config_cost(path[:-1], path[1:])
            self.cmax[r_idx] = sum(path_segment_costs[self.start_ind[r_idx]:self.end_ind[r_idx]])
            return True
        return False    
class InformedVersion3(Informed):
    """
    Locally informed sampling considering active task.
    Upper bound cost is determined by actual cost from radnom point i to j between start(home_pose) end(active_task).
    Same start and end idx for all agents
    """

    def __init__(self, env, p_goal):
        super().__init__(env, p_goal)
    
    def get_ub_of_informed_set(self, r_idx:int, path:List[State]) -> bool:
        #need to calculate the cost only cnsidering one agent (euclidean distance)
        if len(self.active_robots_idx) == 1:
            idx = self.active_robots_idx[0]
        else:
            idx = random.choice(self.active_robots_idx)
        
        self.chosen_active_robot = idx
        self.idx1[r_idx], self.idx2[r_idx] = None, None

        path_segment_costs = self.env.batch_config_cost(path[:-1], path[1:])
        for _ in range(500):
            start_ind = random.randint(self.start_ind[idx], self.end_ind[idx])
            end_ind = random.randint(self.start_ind[idx], self.end_ind[idx])

            if end_ind - start_ind > 2:
                # if end_ind - start_ind > 2 and end_ind - start_ind < 50:
                current_cost = sum(path_segment_costs[start_ind:end_ind])
                lb_cost = self.env.config_cost(path[start_ind].q, path[end_ind].q)

                if lb_cost < current_cost: 
                    self.idx1[r_idx] = start_ind
                    self.idx2[r_idx] = end_ind
                    break

        if self.idx1[r_idx] is None: 
            self.idx1[r_idx] = self.start_ind[idx]
            self.idx2[r_idx] = self.end_ind[idx]

        self.start[r_idx] = path[self.idx1[r_idx]]
        self.end[r_idx] = path[self.idx2[r_idx]]
        
        if self.rotation_to_world_frame( self.start[r_idx], self.end[r_idx], r_idx):
            self.center[r_idx] = (self.start[r_idx].q[r_idx] + self.end[r_idx].q[r_idx])/2
            self.center[r_idx] = (self.start[r_idx].q[r_idx] + self.end[r_idx].q[r_idx])/2
            self.cmax[r_idx] = sum(path_segment_costs[self.idx1[r_idx]:self.idx2[r_idx]])
            return True
        return False   
class InformedVersion4(Informed):
    """
    Globally informed sampling for each agent separately (randomly select start and end config on whole path).
    Upper bound cost is determined by subtracting a lower bound from the path cost.
    """

    def __init__(self, env, p_goal):
        super().__init__(env, p_goal)
    
    def get_ub_of_informed_set(self, r_idx:int, path:List[State]) -> bool:
        #need to calculate the cost only cnsidering one agent (euclidean distance)
        if len(self.active_robots_idx) == 1:
            idx = self.active_robots_idx[0]
        else:
            idx = random.choice(self.active_robots_idx)
        
        self.chosen_active_robot = idx
        self.idx1[r_idx], self.idx2[r_idx] = None, None

        path_segment_costs = self.env.batch_config_cost(path[:-1], path[1:])
        for _ in range(500):
            start_ind = random.randint(self.start_ind[idx], self.end_ind[idx])
            end_ind = random.randint(self.start_ind[idx], self.end_ind[idx])

            if end_ind - start_ind > 2:
                # if end_ind - start_ind > 2 and end_ind - start_ind < 50:
                current_cost = sum(path_segment_costs[start_ind:end_ind])
                lb_cost = self.env.config_cost(path[start_ind].q, path[end_ind].q)

                if lb_cost < current_cost: 
                    self.idx1[r_idx] = start_ind
                    self.idx2[r_idx] = end_ind
                    break

        if self.idx1[r_idx] is None: 
            self.idx1[r_idx] = self.start_ind[idx]
            self.idx2[r_idx] = self.end_ind[idx]

        self.start[r_idx] = path[self.idx1[r_idx]]
        self.end[r_idx] = path[self.idx2[r_idx]]
        
        if self.rotation_to_world_frame( self.start[r_idx], self.end[r_idx], r_idx):
            self.center[r_idx] = (self.start[r_idx].q[r_idx] + self.end[r_idx].q[r_idx])/2
            self.center[r_idx] = (self.start[r_idx].q[r_idx] + self.end[r_idx].q[r_idx])/2
            self.cmax[r_idx] = sum(path_segment_costs[self.idx1[r_idx]:self.idx2[r_idx]])
            return True
        return False 
class InformedVersion5(Informed):
    """
    Globally informed sampling for each agent separately (start and goal config are equal to home pose and task).
    Upper bound cost is determined by the path cost between start and goal node.
    """

    def __init__(self, env, p_goal):
        super().__init__(env, p_goal)
    
    def is_lb_cost_smaller(self, path:List[State], q:Configuration) -> float:

        start_min = min(self.start_ind.values())
        end_max = max(self.end_ind.values())
        focal_points = np.array(
                [path[start_min].q.state(), path[end_max].q.state()], dtype=np.float64
            )
        q = type(self.env.get_start_pos()).from_list(q)
        c_lb = sum(self.env.batch_config_cost(q, focal_points))
        path_segment_costs = self.env.batch_config_cost(path[:-1], path[1:])
        cmax = sum(path_segment_costs[start_min:end_max])
        if c_lb < cmax:
            return True
        return False
    
    def get_ub_of_informed_set(self, r_idx:int, path:List[State]) -> bool:
        #need to calculate the cost only cnsidering one agent (euclidean distance)
        if len(self.active_robots_idx) == 1:
            idx = self.active_robots_idx[0]
        else:
            idx = random.choice(self.active_robots_idx)
        
        self.chosen_active_robot = idx
        self.idx1[r_idx], self.idx2[r_idx] = None, None

        path_segment_costs = self.env.batch_config_cost(path[:-1], path[1:])
        start_min = min(self.start_ind.values())
        end_max = max(self.end_ind.values())
        for _ in range(500):
            start_ind = random.randint(start_min, end_max)
            end_ind = random.randint(start_min, end_max)

            if end_ind - start_ind > 2:
                # if end_ind - start_ind > 2 and end_ind - start_ind < 50:
                current_cost = sum(path_segment_costs[start_ind:end_ind])
                lb_cost = self.env.config_cost(path[start_ind].q, path[end_ind].q)

                if lb_cost < current_cost: 
                    self.idx1[r_idx] = start_ind
                    self.idx2[r_idx] = end_ind
                    break

        if self.idx1[r_idx] is None: 
            self.idx1[r_idx] = start_min
            self.idx2[r_idx] = end_max

        self.start[r_idx] = path[self.idx1[r_idx]]
        self.end[r_idx] = path[self.idx2[r_idx]]
        
        if self.rotation_to_world_frame( self.start[r_idx], self.end[r_idx], r_idx):
            self.center[r_idx] = (self.start[r_idx].q[r_idx] + self.end[r_idx].q[r_idx])/2
            self.center[r_idx] = (self.start[r_idx].q[r_idx] + self.end[r_idx].q[r_idx])/2
            self.cmax[r_idx] = sum(path_segment_costs[self.idx1[r_idx]:self.idx2[r_idx]])
            return True
        return False 
class InformedVersion6():
    """Locally and globally informed sampling"""
    def __init__(self, 
                 env: BaseProblem, 
                 modes: List[Mode], 
                 locally_informed_sampling: bool):
        self.env = env
        self.modes = modes
        self.conf_type = type(self.env.get_start_pos())
        self.locally_informed_sampling = locally_informed_sampling
        
    def sample_unit_ball(self, dim:int) -> NDArray:
        """ 
        Samples a point uniformly from a n-dimensional unit ball centered at the origin.

        Args: 
            n (int): Dimension of the ball.

        Returns: 
            NDArray: Sampled point from the unit ball. """
        # u = np.random.uniform(-1, 1, dim)
        # norm = np.linalg.norm(u)
        # r = np.random.random() ** (1.0 / dim)
        # return r * u / norm
        u = np.random.normal(0, 1, dim)
        norm = np.linalg.norm(u)
        # Generate radius with correct distribution
        r = np.random.random() ** (1.0 / dim)
        return (r / norm) * u

    def compute_PHS_matrices(self, a:NDArray, b:NDArray, c:float) -> Tuple[NDArray, NDArray]:
        """
        Computes transformation matrix and center for a Prolate Hyperspheroid (PHS) defined by endpoints a and b and cost parameter c.

        Args:
            a (NDArray): Start point of the PHS.
            b (NDArray): End point of the PHS.
            c (float): Cost parameter defining scaling of the PHS.

        Returns:
            Tuple:    
                - NDArray: Transformation matrix (rotation and scaling) of the PHS.
                - NDArray: Center of the PHS, calculated as the midpoint between a and b.
               
        """

        dim = len(a)
        diff = b - a

        # Calculate the center of the PHS.
        center = (a + b) / 2
        # The transverse axis in the world frame.
        c_min = np.linalg.norm(diff)

        # The first column of the identity matrix.
        # one_1 = np.eye(a1.shape[0])[:, 0]
        a1 = diff / c_min
        e1 = np.zeros(dim)
        e1[0] = 1.0

        # Optimized rotation matrix calculation
        U, S, Vt = np.linalg.svd(np.outer(a1, e1))
        # Sigma = np.diag(S)
        # lam = np.eye(Sigma.shape[0])
        lam = np.eye(dim)
        lam[-1, -1] = np.linalg.det(U) * np.linalg.det(Vt.T)
        # Calculate the rotation matrix.
        # cwe = np.matmul(U, np.matmul(lam, Vt))
        cwe = U @ lam @ Vt
        # Get the radius of the first axis of the PHS.
        # r1 = c / 2
        # Get the radius of the other axes of the PHS.
        # rn = [np.sqrt(c**2 - c_min**2) / 2] * (dim - 1)
        # Create a vector of the radii of the PHS.
        # r = np.diag(np.array([r1] + rn))
        # sqrt_term = c**2 - c_min**2

        # if sqrt_term < 0 or np.isnan(sqrt_term):
        #     print("hallo")
        r = np.diag([c * 0.5] + [np.sqrt(c**2 - c_min**2) * 0.5] * (dim - 1))


        return cwe @ r, center

    def sample_phs_with_given_matrices(self, rot:NDArray, center:NDArray) -> NDArray:
        """
        Samples point from a prolate hyperspheroid (PHS) defined by the given rotation matrix and center.

        Args:
            rot (NDArray): Transformation matrix (rotation and scaling) for the PHS.
            center (NDArray): Center point of the PHS.

        Returns:
            NDArray: Sampled point from the PHS.
        """

        dim = len(center)
        x_ball = self.sample_unit_ball(dim)
        return rot @ x_ball + center

    def sample_mode(self,
        mode_sampling_type: str = "uniform_reached"
    ) -> Mode:
        """
        Selects a mode based on the specified sampling strategy.

        Args:
            mode_sampling_type (str): Mode sampling strategy to use.

        Returns:
            Mode: Sampled mode according to the specified strategy.
        """

        if mode_sampling_type == "uniform_reached":
            m_rnd = random.choice(self.modes)
        return m_rnd
    
    def can_improve(self, 
        rnd_state: State, path: List[State], start_index:int, end_index:int, path_segment_costs:NDArray, current_cost
    ) -> bool:
        """
        Determines if a segment of the path can be improved by comparing its cost to a lower-bound estimate.

        Args:
            rnd_state (State): Reference state used for computing lower-bound costs.
            path (List[State]): Sequence of states representing current path.
            start_index (int): Index marking the start of the segment to evaluate.
            end_index (int): Index marking the end of the segment to evaluate.
            path_segment_costs (NDArray):Costs associated with each segment between consecutive states in the path.

        Returns:
            bool: True if the segment's actual cost exceeds lower-bound estimate (indicating potential improvement); otherwise, False.
        """

        # path_segment_costs = env.batch_config_cost(path[:-1], path[1:])

        # compute the local cost
        path_cost_from_start_to_index = np.sum(path_segment_costs[:start_index])
        path_cost_from_goal_to_index = np.sum(path_segment_costs[end_index:])
        path_cost = np.sum(path_segment_costs)

        if start_index == 0:
            assert path_cost_from_start_to_index == 0
        if end_index == len(path) - 1:
            assert path_cost_from_goal_to_index == 0

        path_cost_from_index_to_index = (
            path_cost - path_cost_from_goal_to_index - path_cost_from_start_to_index
        )

        # print(path_cost_from_index_to_index)

        lb_cost_from_start_index_to_state = self.env.config_cost(
            rnd_state.q, path[start_index].q
        )
        # if path[start_index].mode != rnd_state.mode:
        #     start_state = path[start_index]
        #     lb_cost_from_start_to_state = lb_cost_from_start(rnd_state)
        #     lb_cost_from_start_to_index = lb_cost_from_start(start_state)

        #     lb_cost_from_start_index_to_state = max(
        #         (lb_cost_from_start_to_state - lb_cost_from_start_to_index),
        #         lb_cost_from_start_index_to_state,
        #     )

        lb_cost_from_state_to_end_index = self.env.config_cost(
            rnd_state.q, path[end_index].q
        )
        # if path[end_index].mode != rnd_state.mode:
        #     goal_state = path[end_index]
        #     lb_cost_from_goal_to_state = lb_cost_from_goal(rnd_state)
        #     lb_cost_from_goal_to_index = lb_cost_from_goal(goal_state)

        #     lb_cost_from_state_to_end_index = max(
        #         (lb_cost_from_goal_to_state - lb_cost_from_goal_to_index),
        #         lb_cost_from_state_to_end_index,
        #     )

        # print("can_imrpove")

        # print("start", lb_cost_from_start_index_to_state)
        # print("end", lb_cost_from_state_to_end_index)

        # print('start index', start_index)
        # print('end_index', end_index)

        # assert(lb_cost_from_start_index_to_state >= 0)
        # assert(lb_cost_from_state_to_end_index >= 0)

        # print("segment cost", path_cost_from_index_to_index)
        # print(
        #     "lb cost",
        #     lb_cost_from_start_index_to_state + lb_cost_from_state_to_end_index,
        # )
        # focal_points = np.array(
        #         [path[start_index].q.state(), path[end_index].q.state()], dtype=np.float64
        #     )
        # c = sum(self.env.batch_config_cost(rnd_state.q, focal_points))
        # if current_cost != path_cost_from_index_to_index:
        #     print("")
        # if c != lb_cost_from_start_index_to_state + lb_cost_from_state_to_end_index:
        #     print("")

        if (
            path_cost_from_index_to_index
            > lb_cost_from_start_index_to_state + lb_cost_from_state_to_end_index
        ):
            return True

        return False

    def get_inbetween_modes(self, start_mode, end_mode):
        """
        Find all possible paths from start_mode to end_mode.

        Args:
            start_mode: The starting mode object
            end_mode: The ending mode object

        Returns:
            A list of lists, where each inner list represents a valid path
            from start_mode to end_mode (inclusive of both).
        """
        # Store all found paths
        open_paths = [[start_mode]]

        in_between_modes = set()
        in_between_modes.add(start_mode)
        in_between_modes.add(end_mode)

        while len(open_paths) > 0:
            p = open_paths.pop()
            last_mode = p[-1]

            if last_mode == end_mode:
                for m in p:
                    in_between_modes.add(m)
                continue

            if len(last_mode.next_modes) > 0:
                for mode in last_mode.next_modes:
                    new_path = p.copy()
                    new_path.append(mode)
                    open_paths.append(new_path)

        return list(in_between_modes)

    def generate_informed_samples(self,
        batch_size:int,
        path:List[State],
        mode:Mode,
        max_attempts_per_sample:int =200,
        locally_informed_sampling:bool =True,
        try_direct_sampling:bool =True,
    ) -> Configuration:
        """ 
        Samples configuration from informed set for given mode.

        Args: 
            batch_size (int): Number of samples to generate in a batch.
            path (List[State]): Current path used to guide the informed sampling.
            mode (Mode): Current operational mode.
            max_attempts_per_sample (int, optional): Maximum number of attempts per sample.
            locally_informed_sampling (bool, optional): If True, applies locally informed sampling; otherwise globally.
            try_direct_sampling (bool, optional): If True, attempts direct sampling from the informed set.

        Returns: 
            Configuration: Configuration within the informed set that satisfies the specified limits for the robots. 
        """
        # path = mrmgp.shortcutting.remove_interpolated_nodes(path)
        path = mrmgp.joint_prm_planner.interpolate_path(path)
        new_samples = []
        path_segment_costs = self.env.batch_config_cost(path[:-1], path[1:])
        
        in_between_mode_cache = {}

        num_attempts = 0
        while True:
            if num_attempts > batch_size:
                break

            num_attempts += 1
            # print(len(new_samples))
            # sample mode
            if locally_informed_sampling:
                for _ in range(500):
                    start_ind = random.randint(0, len(path) - 1)
                    end_ind = random.randint(0, len(path) - 1)

                    if end_ind - start_ind > 2:
                        # if end_ind - start_ind > 2 and end_ind - start_ind < 50:
                        current_cost = sum(path_segment_costs[start_ind:end_ind])
                        lb_cost = self.env.config_cost(path[start_ind].q, path[end_ind].q)

                        if lb_cost < current_cost:
                            break

                if (
                    path[start_ind].mode,
                    path[end_ind].mode,
                ) not in in_between_mode_cache:
                    in_between_modes = self.get_inbetween_modes(
                        path[start_ind].mode, path[end_ind].mode
                    )
                    in_between_mode_cache[
                        (path[start_ind].mode, path[end_ind].mode)
                    ] = in_between_modes

                m = random.choice(
                    in_between_mode_cache[(path[start_ind].mode, path[end_ind].mode)]
                )

                # k = random.randint(start_ind, end_ind)
                # m = path[k].mode
                # k = random.randint(start_ind, end_ind)
                # m = path[k].mode
            else:
                start_ind = 0
                end_ind = len(path) - 1
                m = self.sample_mode("uniform_reached")
            if mode != m:
                continue

            # print(m)

            current_cost = sum(path_segment_costs[start_ind:end_ind])

            # tmp = 0
            # for i in range(start_ind, end_ind):
            #     tmp += env.config_cost(path[i].q, path[i+1].q)

            # print(current_cost, tmp)

            # plt.figure()
            # samples = []
            # for _ in range(500):
            #     sample = samplePHS(np.array([-1, 1, 0]), np.array([1, -1, 0]), 3)
            #     # sample = samplePHS(np.array([[-1], [0]]), np.array([[1], [0]]), 3)
            #     samples.append(sample[:2])
            #     print("sample", sample)

            # plt.scatter([a[0] for a in samples], [a[1] for a in samples])
            # plt.show()

            focal_points = np.array(
                [path[start_ind].q.state(), path[end_ind].q.state()], dtype=np.float64
            )

            precomputed_phs_matrices = {}
            precomputed_robot_cost_bounds = {}

            obv_inv_attempts = 0
            sample_in_collision = 0

            for k in range(max_attempts_per_sample):
                had_to_be_clipped = False
                if not try_direct_sampling or self.env.cost_metric != "euclidean":
                    # completely random sample configuration from the (valid) domain robot by robot
                    q = []
                    for i in range(len(self.env.robots)):
                        r = self.env.robots[i]
                        lims = self.env.limits[:, self.env.robot_idx[r]]
                        if lims[0, 0] < lims[1, 0]:
                            qr = (
                                np.random.rand(self.env.robot_dims[r])
                                * (lims[1, :] - lims[0, :])
                                + lims[0, :]
                            )
                        else:
                            qr = np.random.rand(self.env.robot_dims[r]) * 6 - 3

                        q.append(qr)
                else:
                    # sample by sampling each agent separately
                    q = []
                    for i in range(len(self.env.robots)):
                        r = self.env.robots[i]
                        lims = self.env.limits[:, self.env.robot_idx[r]]
                        if lims[0, 0] < lims[1, 0]:
                            if i not in precomputed_robot_cost_bounds:
                                if self.env.cost_reduction == "sum":
                                    precomputed_robot_cost_bounds[i] = (
                                        current_cost
                                        - sum(
                                            [
                                                np.linalg.norm(
                                                    path[start_ind].q[j]
                                                    - path[end_ind].q[j]
                                                )
                                                for j in range(len(self.env.robots))
                                                if j != i
                                            ]
                                        )
                                    )
                                else:
                                    precomputed_robot_cost_bounds[i] = current_cost

                            norm = np.linalg.norm(
                                    path[start_ind].q[i] - path[end_ind].q[i]
                                )
                            if (norm < 1e-3 or norm > precomputed_robot_cost_bounds[i]
                            ):
                                qr = (
                                    np.random.rand(self.env.robot_dims[r])
                                    * (lims[1, :] - lims[0, :])
                                    + lims[0, :]
                                )
                            else:
                                # print("cost", current_cost)
                                # print("robot cst", c_robot_bound)
                                # print(
                                #     np.linalg.norm(
                                #         path[start_ind].q[i] - path[end_ind].q[i]
                                #     )
                                # )

                                if i not in precomputed_phs_matrices:
                                    precomputed_phs_matrices[i] =self.compute_PHS_matrices(
                                        path[start_ind].q[i],
                                        path[end_ind].q[i],
                                        precomputed_robot_cost_bounds[i],
                                    )

                                qr = self.sample_phs_with_given_matrices(
                                    *precomputed_phs_matrices[i]
                                )
                                # plt.figure()
                                # samples = []
                                # for _ in range(500):
                                #     sample = self.sample_phs_with_given_matrices(
                                #         *precomputed_phs_matrices[i]
                                #     )
                                #     # sample = samplePHS(np.array([[-1], [0]]), np.array([[1], [0]]), 3)
                                #     samples.append(sample[:2])
                                #     print("sample", sample)

                                # plt.scatter(
                                #     [a[0] for a in samples], [a[1] for a in samples]
                                # )
                                # plt.show()

                                # qr = samplePHS(path[start_ind].q[i], path[end_ind].q[i], c_robot_bound)
                                # qr = rejection_sample_from_ellipsoid(
                                #     path[start_ind].q[i], path[end_ind].q[i], c_robot_bound
                                # )

                                # if np.linalg.norm(path[start_ind].q[i] - qr) + np.linalg.norm(path[end_ind].q[i] - qr) > c_robot_bound:
                                #     print("AAAAAAAAA")
                                #     print(np.linalg.norm(path[start_ind].q[i] - qr) + np.linalg.norm(path[end_ind].q[i] - qr), c_robot_bound)

                                clipped = np.clip(qr, lims[0, :], lims[1, :])
                                if not np.array_equal(clipped, qr):
                                    had_to_be_clipped = True
                                    break
                                    # print("AAA")

                        q.append(qr)

                if had_to_be_clipped:
                    continue

                q = self.conf_type.from_list(q)

                if sum(self.env.batch_config_cost(q, focal_points)) > current_cost: #gives the same as can_improve...
                    # print(path[start_ind].mode, path[end_ind].mode, m)
                    # print(
                    #     current_cost,
                    #     env.config_cost(path[start_ind].q, q)
                    #     + env.config_cost(path[end_ind].q, q),
                    # )
                    # if can_improve(State(q, m), path, start_ind, end_ind):
                    #     assert False

                    obv_inv_attempts += 1

                    continue

                # if can_improve(State(q, m), path, 0, len(path)-1):
                # if can_improve(State(q, m), path, start_ind, end_ind):
                if not self.env.is_collision_free(q, m):
                    sample_in_collision += 1
                    continue

                if self.can_improve(
                    State(q, m), path, start_ind, end_ind, path_segment_costs, current_cost
                ):
                    # if env.is_collision_free(q, m) and can_improve(State(q, m), path, 0, len(path)-1):
                    if m == mode:
                        return q
                    new_samples.append(State(q, m))
                    break

            # print("inv attempt", obv_inv_attempts)
            # print("coll", sample_in_collision)

        # print(len(new_samples) / num_attempts)

        # fig = plt.figure()
        # ax = fig.add_subplot(projection='3d')
        # ax.scatter([a.q[0][0] for a in new_samples], [a.q[0][1] for a in new_samples], [a.q[0][2] for a in new_samples])
        # ax.scatter([a.q[1][0] for a in new_samples], [a.q[1][1] for a in new_samples], [a.q[1][2] for a in new_samples])
        # plt.show()

        # fig = plt.figure()
        # ax = fig.add_subplot()
        # ax.scatter([a.q[0][0] for a in new_samples], [a.q[0][1] for a in new_samples])
        # ax.scatter([a.q[1][0] for a in new_samples], [a.q[1][1] for a in new_samples])
        # plt.show()

        return 

    def can_transition_improve(self, transition: Tuple[Configuration, Mode, Mode], path:List[State], start_index:int, end_index:int) -> bool:
        """
        Determines if current path segment can be improved by comparing its actual cost to a lower-bound estimate.

        Args:
            transition (Tuple[Configuration, Mode, Mode]): Tuple containing a configuration and two mode identifiers, used to construct reference states for lower-bound cost calculations.
            path (List[State]): A sequence of states representing current path.
            start_index (int): Index marking the beginning of the segment to evaluate.
            end_index (int): Index marking the end of the segment to evaluate.

        Returns:
            bool: True if the segment's actual cost exceeds lower-bound estimate (indicating potential improvement); otherwise, False.
        """

        path_segment_costs = self.env.batch_config_cost(path[:-1], path[1:])

        # compute the local cost
        path_cost_from_start_to_index = np.sum(path_segment_costs[:start_index])
        path_cost_from_goal_to_index = np.sum(path_segment_costs[end_index:])
        path_cost = np.sum(path_segment_costs)

        if start_index == 0:
            assert path_cost_from_start_to_index == 0
        if end_index == len(path) - 1:
            assert path_cost_from_goal_to_index == 0

        path_cost_from_index_to_index = (
            path_cost - path_cost_from_goal_to_index - path_cost_from_start_to_index
        )

        # print(path_cost_from_index_to_index)

        rnd_state_mode_1 = State(transition[0], transition[1])
        rnd_state_mode_2 = State(transition[0], transition[2])

        lb_cost_from_start_index_to_state = self.env.config_cost(
            rnd_state_mode_1.q, path[start_index].q
        )
        # if path[start_index].mode != rnd_state_mode_1.mode:
        #     start_state = path[start_index]
        #     lb_cost_from_start_to_state = lb_cost_from_start(rnd_state_mode_1)
        #     lb_cost_from_start_to_index = lb_cost_from_start(start_state)

        #     lb_cost_from_start_index_to_state = max(
        #         (lb_cost_from_start_to_state - lb_cost_from_start_to_index),
        #         lb_cost_from_start_index_to_state,
        #     )

        lb_cost_from_state_to_end_index = self.env.config_cost(
            rnd_state_mode_2.q, path[end_index].q
        )
        # if path[end_index].mode != rnd_state_mode_2.mode:
        #     goal_state = path[end_index]
        #     lb_cost_from_goal_to_state = lb_cost_from_goal(rnd_state_mode_2)
        #     lb_cost_from_goal_to_index = lb_cost_from_goal(goal_state)

        #     lb_cost_from_state_to_end_index = max(
        #         (lb_cost_from_goal_to_state - lb_cost_from_goal_to_index),
        #         lb_cost_from_state_to_end_index,
        #     )

        # print("can_imrpove")

        # print("start", lb_cost_from_start_index_to_state)
        # print("end", lb_cost_from_state_to_end_index)

        # print('start index', start_index)
        # print('end_index', end_index)

        # assert(lb_cost_from_start_index_to_state >= 0)
        # assert(lb_cost_from_state_to_end_index >= 0)

        # print("segment cost", path_cost_from_index_to_index)
        # print(
        #     "lb cost",
        #     lb_cost_from_start_index_to_state + lb_cost_from_state_to_end_index,
        # )

        if (
            path_cost_from_index_to_index
            > lb_cost_from_start_index_to_state + lb_cost_from_state_to_end_index
        ):
            return True

        return False

    def generate_informed_transitions(self,
        batch_size:int, path:List[State], active_mode:Mode, locally_informed_sampling:bool =True, max_attempts_per_sample:int =100
    ) -> Configuration:
        """ 
        Samples transition configuration from informed set for the given mode.

        Args: 
            batch_size (int): Number of samples to generate in a batch.
            path (List[State]): Current path used to guide the informed sampling.
            active_mode (Mode): Current operational mode.
            locally_informed_sampling (bool, optional): If True, applies locally informed sampling; otherwise globally.
            max_attempts_per_sample (int, optional): Maximum number of attempts per sample.

        Returns: 
            Configuration: Transiiton configuration within the informed set that satisfies the specified limits for the robots. 
        """
        # path = mrmgp.shortcutting.remove_interpolated_nodes(path)
        path =  mrmgp.joint_prm_planner.interpolate_path(path)
        if len(self.env.tasks) == 1:
            return []

        new_transitions = []
        num_attempts = 0
        path_segment_costs = self.env.batch_config_cost(path[:-1], path[1:])

        in_between_mode_cache = {}


        while True:
            num_attempts += 1

            if num_attempts > batch_size:
                break

            # print(len(new_samples))
            # sample mode
            if locally_informed_sampling:
                while True:
                    start_ind = random.randint(0, len(path) - 1)
                    end_ind = random.randint(0, len(path) - 1)

                    if (
                        path[end_ind].mode != path[start_ind].mode
                        and end_ind - start_ind > 2
                    ):
                        # if end_ind - start_ind > 2 and end_ind - start_ind < 50:
                        current_cost = sum(path_segment_costs[start_ind:end_ind])
                        lb_cost = self.env.config_cost(path[start_ind].q, path[end_ind].q)

                        if lb_cost < current_cost:
                            break
                if (
                    path[start_ind].mode,
                    path[end_ind].mode,
                ) not in in_between_mode_cache:
                    in_between_modes = self.get_inbetween_modes(
                        path[start_ind].mode, path[end_ind].mode
                    )
                    in_between_mode_cache[
                        (path[start_ind].mode, path[end_ind].mode)
                    ] = in_between_modes

                # print(in_between_mode_cache[(path[start_ind].mode, path[end_ind].mode)])

                mode = random.choice(
                    in_between_mode_cache[(path[start_ind].mode, path[end_ind].mode)]
                )
                # k = random.randint(start_ind, end_ind)
                # mode = path[k].mode
            else:
                start_ind = 0
                end_ind = len(path) - 1
                mode = self.sample_mode("uniform_reached")
            if mode != active_mode:
                continue

            # print(m)

            current_cost = sum(path_segment_costs[start_ind:end_ind])

            # sample transition at the end of this mode
            possible_next_task_combinations = self.env.get_valid_next_task_combinations(mode)
            if len(possible_next_task_combinations) > 0:
                ind = random.randint(0, len(possible_next_task_combinations) - 1)
                active_task = self.env.get_active_task(
                    mode, possible_next_task_combinations[ind]
                )
            else:
                continue

            goals_to_sample = active_task.robots

            goal_sample = active_task.goal.sample(mode)

            for k in range(max_attempts_per_sample):
                # completely random sample configuration from the (valid) domain robot by robot
                q = []
                for i in range(len(self.env.robots)):
                    r = self.env.robots[i]
                    if r in goals_to_sample:
                        offset = 0
                        for _, task_robot in enumerate(active_task.robots):
                            if task_robot == r:
                                q.append(
                                    goal_sample[
                                        offset : offset + self.env.robot_dims[task_robot]
                                    ]
                                )
                                break
                            offset += self.env.robot_dims[task_robot]
                    else:  # uniform sample
                        lims = self.env.limits[:, self.env.robot_idx[r]]
                        if lims[0, 0] < lims[1, 0]:
                            qr = (
                                np.random.rand(self.env.robot_dims[r])
                                * (lims[1, :] - lims[0, :])
                                + lims[0, :]
                            )
                        else:
                            qr = np.random.rand(self.env.robot_dims[r]) * 6 - 3

                        q.append(qr)

                q = self.conf_type.from_list(q)

                if (
                    self.env.config_cost(path[start_ind].q, q)
                    + self.env.config_cost(path[end_ind].q, q)
                    > current_cost
                ):
                    continue

                if self.env.is_terminal_mode(mode):
                    assert False
                else:
                    next_mode = self.env.get_next_mode(q, mode)

                if self.can_transition_improve(
                    (q, mode, next_mode), path, start_ind, end_ind
                ) and self.env.is_collision_free(q, mode):
                    if mode == active_mode:
                        return q
                    new_transitions.append((q, mode, next_mode))
                    break

        print(len(new_transitions) / num_attempts)

        # fig = plt.figure()
        # ax = fig.add_subplot(projection='3d')
        # ax.scatter([a.q[0][0] for a in new_samples], [a.q[0][1] for a in new_samples], [a.q[0][2] for a in new_samples])
        # ax.scatter([a.q[1][0] for a in new_samples], [a.q[1][1] for a in new_samples], [a.q[1][2] for a in new_samples])
        # plt.show()

        # fig = plt.figure()
        # ax = fig.add_subplot()
        # ax.scatter([a[0][0][0] for a in new_transitions], [a[0][0][1] for a in new_transitions])
        # ax.scatter([a[0][1][0] for a in new_transitions], [a[0][1][1] for a in new_transitions])
        # plt.show()

        return 

@njit(fastmath=True, cache=True)
def find_nearest_indices(set_dists:NDArray, r:float) -> NDArray:
    """
    Finds the indices of elements in the distance array that are less than or equal to the specified threshold r.

    Args:
        set_dists (NDArray): Array of distance values.
        r (float): Threshold value for comparison (.

    Returns:
        NDArray: Array of indices where the distance values are less than or equal to the threshold.
    """

    r += 1e-10 # a small epsilon is added to mitigate floating point issues
    return np.nonzero(set_dists <= r)[0]
@njit
def cumulative_sum(batch_cost:NDArray) -> NDArray:
    """
    Computes the cumulative sum of the input cost array, where each element is the sum of all previous elements including itself.

    Args:
        batch_cost (NDArray): Array of cost values.

    Returns:
        NDArray: Array containing the cumulative sums.
    """
    cost = np.empty(len(batch_cost), dtype=np.float64) 
    for idx in range(0, len(batch_cost)):
        cost[idx] = np.sum(batch_cost[:idx+1])
    return cost
@njit
def get_mode_task_ids_of_active_task_in_path(path_modes, task_id:int, r_idx:int) -> int:
    """
    Retrieves mode task ID for the active task in a given path by selecting the last occurrence that matches the specified task id.

    Args:
        path_modes (NDArray): Sequence of mode task IDs along the path.
        task_id (List[int]): Task IDs to search for in the path.
        r_idx (int): Corresponding idx of robot.

    Returns:
        NDArray: Mode task ID associated with the last occurrence of the specified active task for the desired robot.
    """

    last_index = 0 
    for i in range(len(path_modes)):
        if path_modes[i][r_idx] == task_id:  
            last_index = i 
    return last_index
@njit
def get_mode_task_ids_of_home_pose_in_path(path_modes, task_id:int, r_idx:int) -> int:
    """
    Retrieves mode task ID for the active task in a given path by selecting the first occurrence that matches the specified task id.

    Args:
        path_modes (NDArray): Sequence of mode task IDs along the path.
        task_id (List[int]): Task IDs to search for in the path.
        r_idx (int): Corresponding idx of robot.

    Returns:
        NDArray: Mode task ID associated with the first occurrence of the specified active task for the desired robot ( = home pose). 
    """

    for i in range(len(path_modes)):
        if path_modes[i][r_idx] == task_id:  
            if i == 0:
                return i
            return i-1
@njit
def get_index_of_first_mode_appearance_in_path(path_modes, task_id:List[int]) -> int:
    for i in range(len(path_modes)):
        if np.equal(path_modes[i],task_id).all():  
                return i
@njit
def get_index_of_last_mode_appearance_in_path(path_modes, task_id:List[int]) -> int:
    last_index = 0 
    for i in range(len(path_modes)):
        if np.equal(path_modes[i],task_id).all(): 
            last_index = i 
    return last_index





class BaseRRTstar(ABC):
    """
    Represents the base class for RRT*-based algorithms, providing core functionalities for motion planning.
    """
    def __init__(self, 
                 env:BaseProblem,
                 ptc: PlannerTerminationCondition, 
                 general_goal_sampling: bool = False, 
                 informed_sampling: bool = False, 
                 informed_sampling_version: int = 6, 
                 distance_metric: str = 'max_euclidean',
                 p_goal: float = 0.1, 
                 p_stay: float = 0.0,
                 p_uniform: float = 0.2, 
                 shortcutting: bool = True, 
                 mode_sampling: Optional[Union[int, float]] = None, 
                 gaussian: bool = True,
                 shortcutting_dim_version:int = 2, 
                 shortcutting_robot_version:int = 1, 
                 locally_informed_sampling:bool = True,
                 remove_redundant_nodes:bool = True,
                 informed_batch_size: int = 500,

                 ):
        self.env = env
        self.ptc = ptc
        self.general_goal_sampling = general_goal_sampling
        self.informed_sampling = informed_sampling
        self.informed_sampling_version = informed_sampling_version
        self.distance_metric = distance_metric
        self.p_goal = p_goal
        self.shortcutting = shortcutting
        self.mode_sampling = mode_sampling
        self.p_uniform = p_uniform
        self.gaussian = gaussian
        self.p_stay = p_stay
        self.shortcutting_dim_version = shortcutting_dim_version
        self.shortcutting_robot_version = shortcutting_robot_version
        self.locally_informed_sampling = locally_informed_sampling
        self.remove_redundant_nodes = remove_redundant_nodes
        self.eta = np.sqrt(sum(self.env.robot_dims.values()))
        self.operation = Operation()
        self.start_single_goal= SingleGoal(self.env.start_pos.q)
        self.modes = [] 
        self.trees = {}
        self.transition_node_ids = {}
        self.informed = {}
        self.start_time = time.time()
        self.costs = [] 
        self.times = []
        self.all_paths = []
        self.informed_batch_size = informed_batch_size

    def add_tree(self, 
                 mode: Mode, 
                 tree_instance: Optional[Union["SingleTree", "BidirectionalTree"]] = None
                 ) -> None:
        """
        Initializes new tree instance for the given mode.

        Args:
            mode (Mode): Current operational mode.
            tree_instance (Optional[Union["SingleTree", "BidirectionalTree"]]): Type of tree instance to initialize. Must be either SingleTree or BidirectionalTree.

        Returns:
            None: This method does not return any value.
        """

        if tree_instance is None:
            raise ValueError("You must provide a tree instance type: SingleTree or BidirectionalTree.")
        
        # Check type and initialize the tree
        if tree_instance == SingleTree:
            self.trees[mode] = SingleTree(self.env)
        elif tree_instance == BidirectionalTree:
            self.trees[mode] = BidirectionalTree(self.env)
        else:
            raise TypeError("tree_instance must be SingleTree or BidirectionalTree.")
           
    def add_new_mode(self, 
                     q:Configuration=None, 
                     mode:Mode=None, 
                     tree_instance: Optional[Union["SingleTree", "BidirectionalTree"]] = None
                     ) -> None:
        """
        Initializes a new mode (including its corresponding tree instance and performs informed initialization).

        Args:
            q (Configuration): Configuration used to determine the new mode. 
            mode (Mode): The current mode from which to get the next mode. 
            tree_instance (Optional[Union["SingleTree", "BidirectionalTree"]]): Type of tree instance to initialize for the next mode. Must be either SingleTree or BidirectionalTree.

        Returns:
            None: This method does not return any value.
        """
        if mode is None: 
            new_mode = self.env.make_start_mode()
            new_mode.prev_mode = None
        else:
            new_mode = self.env.get_next_mode(q, mode)
            new_mode.prev_mode = mode
        if new_mode in self.modes:
            return 
        self.modes.append(new_mode)
        self.add_tree(new_mode, tree_instance)
        self.InformedInitialization(new_mode)

    def mark_node_as_transition(self, mode:Mode, n:Node) -> None:
        """
        Marks node as a potential transition node for the specified mode.

        Args:
            mode (Mode): Current operational mode in which the node is marked as a transition node.
            n (Node): Node to be marked as a transition node.

        Returns:
            None: This method does not return any value.
        """

        n.transition = True
        if mode not in self.transition_node_ids:
            self.transition_node_ids[mode] = []
        if n.id not in self.transition_node_ids[mode]:
            self.transition_node_ids[mode].append(n.id)

    def convert_node_to_transition_node(self, mode:Mode, n:Node) -> None:
        """
        Marks a node as potential transition node in the specified mode and adds it as a start node for each subsequent mode. 
        
        Args: 
            mode (Mode): Current operational mode in which the node is converted to a transition node.
            n (Node): Node to convert into a transition node. 
        
        Returns: 
            None: This method does not return any value. 
        """
        self.mark_node_as_transition(mode,n)
        if self.env.is_terminal_mode(mode):
            return
        next_mode = self.env.get_next_mode(n.state.q, mode)
        if next_mode not in self.modes:
<<<<<<< HEAD
            self.trees[mode].connected = True
            self.add_new_mode(n.state.q, mode, BidirectionalTree)
=======
            tree_type = type(self.trees[mode])
            if tree_type == BidirectionalTree:
                self.trees[mode].connected = True
            self.add_new_mode(n.state.q, mode, tree_type)
>>>>>>> c67b6b59
        self.trees[next_mode].add_transition_node_as_start_node(n)
        if self.trees[next_mode].order == 1:
            index = len(self.trees[next_mode].subtree)-1
            tree = 'A'
        else:
            index = len(self.trees[next_mode].subtree_b)-1
            tree = 'B'
        # index = np.where(self.trees[mode].get_node_ids_subtree() == n.id)

        #need to rewire tree of next mode as well
        if index != 0:
            N_near_batch, n_near_costs, node_indices = self.Near(next_mode, n, index, tree = tree)
            batch_cost = self.env.batch_config_cost(n.state.q, N_near_batch)
            if self.Rewire(next_mode, node_indices, n, batch_cost, n_near_costs, tree):
                self.UpdateCost(next_mode, n)

    def get_lb_transition_node_id(self, modes:List[Mode]) -> Tuple[Tuple[float, int], Mode]:
        """
        Retrieves the lower bound cost and corresponding transition node ID from a list of modes. 
        
        Args:
            modes (List[Mode]): List of modes to search for the transition node with the minimum cost.
        
        Returns:
            Tuple: 
                - float: A tuple with the lower bound cost.
                - int: Corresponding transition node id.
                - Mode: Mode from which the transition node was selected.
        """

        indices, costs = [], []
        for mode in modes:
            i = np.argmin(self.operation.costs[self.transition_node_ids[mode]], axis=0) 
            indices.append(i)
            costs.append(self.operation.costs[self.transition_node_ids[mode]][i])
        idx = np.argmin(costs, axis=0) 
        m = modes[idx]
        node_id = self.transition_node_ids[m][indices[idx]]
        return (costs[idx], node_id), m
        # sorted_indices = costs.argsort()
        # for idx in sorted_indices:       
            
        #     if self.trees[mode].order == 1 and node_id in self.trees[mode].subtree:
                
        #     elif self.trees[mode].order == -1 and node_id in self.trees[mode].subtree_b:
        #         return (costs[idx], node_id)
           
    def get_transition_node(self, mode:Mode, id:int) -> Node:
        """
        Retrieves transition node from the primary subtree of the given mode by its id.

        Args:
            mode (Mode): Current operational mode from which the transition node is to be retrieved.
            id (int): The unique ID of the transition node.

        Returns:
            Node: Transition node from the primary subtree (i.e. 'subtree' if order is 1; otherwise 'subtree_b' as trees are swapped).
        """

        if self.trees[mode].order == 1:
            return self.trees[mode].subtree.get(id)
        else:
            return self.trees[mode].subtree_b.get(id)

    def get_lebesgue_measure_of_free_configuration_space(self, num_samples:int=10000) -> None:
        """
        Sets the free configuration space parameter by estimating its Lebesgue measure using Halton sequence sampling.

        Args:
            num_samples (int): Number of samples to generate the estimation.

        Returns:
            None: This method does not return any value. 
        """

        total_volume = 1.0
        limits = []
        
        for robot in self.env.robots:
            r_indices = self.env.robot_idx[robot]  # Get joint indices for the robot
            lims = self.env.limits[:, r_indices]  # Extract joint limits
            limits.append(lims)
            total_volume *= np.prod(lims[1] - lims[0])  # Compute volume product

        # Generate Halton sequence samples
        halton_sampler = Halton(self.d, scramble=False)
        halton_samples = halton_sampler.random(num_samples)  # Scaled [0,1] samples

        # Map Halton samples to configuration space
        free_samples = 0
        q_robots = np.array([
            lims[0] + halton_samples[:, self.env.robot_idx[robot]] * (lims[1] - lims[0])
            for robot, lims in zip(self.env.robots, limits)
        ])
        # idx = 0
        # q_ellipse = []
        for i in range(num_samples):
            q = q_robots[:,i]              
            q = type(self.env.get_start_pos()).from_list(q)
            # if idx < 800:
            #     q_ellipse.append(q.state())
            #     idx+=1

            # Check if sample is collision-free
            if self.env.is_collision_free_without_mode(q):
                free_samples += 1
        # Estimate C_free measure
        self.c_free = (free_samples / num_samples) * total_volume
        
    def set_gamma_rrtstar(self) -> None:
        """
        Sets the constant gamma parameter used to define the search radius in RRT* and the dimension of state space.

        Args:
            None

        Returns:
            None: This method does not return any value. 
        """

        self.d = sum(self.env.robot_dims.values())
        unit_ball_volume = math.pi ** (self.d/ 2) / math.gamma((self.d / 2) + 1)
        self.get_lebesgue_measure_of_free_configuration_space()
        self.gamma_rrtstar = ((2 *(1 + 1/self.d))**(1/self.d) * (self.c_free/unit_ball_volume)**(1/self.d))*self.eta
    
    def get_next_ids(self, mode:Mode) -> List[int]:
        """
        Retrieves valid combination of next task IDs for given mode.

        Args:
            mode (Mode): Current operational mode for which to retrieve valid next task ID combinations.

        Returns:
            Optional[List[int]]: Randomly selected valid combination of all next task ID combinations if available
        """

        possible_next_task_combinations = self.env.get_valid_next_task_combinations(mode)
        if len(possible_next_task_combinations) == 0:
            return None
        return random.choice(possible_next_task_combinations)

    def get_home_poses(self, mode:Mode) -> List[NDArray]:
        """
        Retrieves home poses (i.e., the most recent completed task configurations) for all agents of given mode.

        Args:
            mode (Mode): Current operational mode.

        Returns:
            List[NDArray]: Representing home poses for each agent.
        """

        # Start mode
        if mode.prev_mode is None: 
            q = self.env.start_pos
            q_new = []
            for r_idx in range(len(self.env.robots)):
                q_new.append(q.robot_state(r_idx))
        # all other modes
        else:
            previous_task = self.env.get_active_task(mode.prev_mode, mode.task_ids) 
            goal = previous_task.goal.sample(mode.prev_mode)
            q = self.get_home_poses(mode.prev_mode)
            q_new = []
            end_idx = 0
            for robot in self.env.robots:
                r_idx = self.env.robots.index(robot)
                if robot in previous_task.robots:
                    dim = self.env.robot_dims[robot]
                    indices = list(range(end_idx, end_idx + dim))
                    q_new.append(goal[indices])
                    end_idx += dim 
                    continue
                q_new.append(q[r_idx])
        return q_new

    def get_task_goal_of_agent(self, mode:Mode, r:str) -> NDArray:
        """Returns task goal of agent in current mode"""
        """
        Retrieves task goal configuration of given mode for the specified robot.

        Args:
            mode (Mode): Current operational mode.
            r (str): The identifier of the robot whose task goal is to be retrieved.

        Returns:
            NDArray: Goal configuration for the specified robot. 
        """

        # task = self.env.get_active_task(mode, self.get_next_ids(mode)) 
        # if r not in task.robots:
        r_idx = self.env.robots.index(r)
        goal = self.env.tasks[mode.task_ids[r_idx]].goal.sample(mode)
        if len(goal) == self.env.robot_dims[r]:
            return goal
        else:
            constrained_robot = self.env.get_active_task(mode, self.get_next_ids(mode)).robots
            end_idx = 0
            for robot in constrained_robot:
                dim = self.env.robot_dims[r]
                if robot == r:
                    indices = list(range(end_idx, end_idx + dim))
                    return goal[indices]
                end_idx += dim 
        # goal = task.goal.sample(mode)
        # if len(goal) == self.env.robot_dims[r]:
        #    return goal
        # else:
        #     return goal[self.env.robot_idx[r]]

    def sample_transition_configuration(self, mode) -> Configuration:
        """
        Samples a collision-free transition configuration for the given mode.

        Args:
            mode (Mode): Current operational mode.

        Returns:
            Configuration: Collision-free configuration constructed by combining goal samples (active robots) with random samples (non-active robots).
        """

        
        while True:
            next_ids = self.get_next_ids(mode)
            constrained_robot = self.env.get_active_task(mode, next_ids).robots
            goal = self.env.get_active_task(mode, next_ids).goal.sample(mode)
            q = []
            end_idx = 0
            for robot in self.env.robots:
                if robot in constrained_robot:
                    dim = self.env.robot_dims[robot]
                    indices = list(range(end_idx, end_idx + dim))
                    q.append(goal[indices])
                    end_idx += dim 
                    continue
                lims = self.env.limits[:, self.env.robot_idx[robot]]
                q.append(np.random.uniform(lims[0], lims[1]))
            q = type(self.env.get_start_pos()).from_list(q)   
            if self.env.is_collision_free(q, mode):
                return q
    
    def sample_configuration(self, 
                             mode:Mode, 
                             sampling_type: str, 
                             transition_node_ids:Dict[Mode, List[int]] = None, 
                             tree_order:int = 1
                             ) -> Configuration:
        """
        Samples a collision-free configuration for the given mode using the specified sampling strategy.
        
        Args: 
            mode (Mode): Current operational mode. 
            sampling_type (str): String type specifying the sampling strategy to use. 
            transition_node_ids (Optional[Dict[Mode, List[int]]]): Dictionary mapping modes to lists of transition node IDs. 
            tree_order (int): Order of the subtrees (i.e. value of 1 indicates sampling from 'subtree' (primary); otherwise from 'subtree_b')

        Returns: 
            Configuration:Collision-free configuration within specified limits for the robots based on the sampling strategy. 
        """
        is_goal_sampling = sampling_type == "goal"
        is_informed_sampling = sampling_type == "informed"
        is_home_pose_sampling = sampling_type == "home_pose"
        is_gaussian_sampling = sampling_type == "gaussian"
        constrained_robots = self.env.get_active_task(mode, self.get_next_ids(mode)).robots
        attemps = 0  # needed if home poses are in collision

        while True:
            #goal sampling
            if is_goal_sampling:
                if tree_order == -1:
                    if mode.prev_mode is None: 
                        return self.env.start_pos
                    else: 
                        transition_nodes_id = transition_node_ids[mode.prev_mode]
                        if transition_nodes_id == []:
                            return self.sample_transition_configuration(mode.prev_mode)
                            
                        else:
                            node_id = np.random.choice(transition_nodes_id)
                            node = self.trees[mode.prev_mode].subtree.get(node_id)
                            if node is None:
                                node = self.trees[mode.prev_mode].subtree_b.get(node_id)
                            return node.state.q
                        
                if self.operation.init_sol and self.informed: 
                    if self.informed_sampling_version == 6 and not self.env.is_terminal_mode(mode):
                        q = self.informed[mode].generate_informed_transitions(
                            self.informed_batch_size,
                            self.operation.path_shortcutting, mode, locally_informed_sampling = self.locally_informed_sampling
                        )
                        if q is None:
                            return
                            q = self.sample_transition_configuration(mode)
                            if random.choice([0,1]) == 0:
                                return q
                            while True:
                                q_noise = []
                                for r in range(len(self.env.robots)):
                                    q_robot = q.robot_state(r)
                                    noise = np.random.normal(0, 0.1, q_robot.shape)
                                    q_noise.append(q_robot + noise)
                                q = type(self.env.get_start_pos()).from_list(q_noise)
                                if self.env.is_collision_free(q, mode):
                                    return q
                        if self.env.is_collision_free(q, mode):
                            return q
                        continue
                    elif not self.informed_sampling_version == 6:
                        q = self.sample_informed(mode, True)
                        if q is None:
                            q = self.sample_transition_configuration(mode)
                            if random.choice([0,1]) == 0:
                                return q
                            while True:
                                q_noise = []
                                for r in range(len(self.env.robots)):
                                    q_robot = q.robot_state(r)
                                    noise = np.random.normal(0, 0.1, q_robot.shape)
                                    q_noise.append(q_robot + noise)
                                q = type(self.env.get_start_pos()).from_list(q_noise)
                                if self.env.is_collision_free(q, mode):
                                    return q
                        q = type(self.env.get_start_pos()).from_list(q)
                        if self.env.is_collision_free(q, mode):
                            return q
                        continue
                q = self.sample_transition_configuration(mode)
                if random.choice([0,1]) == 0:
                    return q
                while True:
                    q_noise = []
                    for r in range(len(self.env.robots)):
                        q_robot = q.robot_state(r)
                        noise = np.random.normal(0, 0.1, q_robot.shape)
                        q_noise.append(q_robot + noise)
                    q = type(self.env.get_start_pos()).from_list(q_noise)
                    if self.env.is_collision_free(q, mode):
                        return q
            #informed sampling       
            if is_informed_sampling:
                if self.informed_sampling_version == 6:
                    q = self.informed[mode].generate_informed_samples(
                        self.informed_batch_size,
                        self.operation.path_shortcutting, mode, locally_informed_sampling = self.locally_informed_sampling
                        )
                    if q is None:
                        return
                        is_informed_sampling = False
                        continue
                    if self.env.is_collision_free(q, mode):
                        return q
                elif not self.informed_sampling_version == 6:
                    q = self.sample_informed(mode)
                    if q is None:
                        is_informed_sampling = False
                        continue
            #gaussian noise
            if is_gaussian_sampling: 
                path_state = np.random.choice(self.operation.path)
                standar_deviation = np.random.uniform(0, 5.0)
                # standar_deviation = 0.5
                noise = np.random.normal(0, standar_deviation, path_state.q.state().shape)
                q = (path_state.q.state() + noise).tolist()
            #home pose sampling or uniform sampling
            else: 
                q = []
                if is_home_pose_sampling:
                    attemps += 1
                    q_home = self.get_home_poses(mode)
                for robot in self.env.robots:
                    #home pose sampling
                    if is_home_pose_sampling:
                        r_idx = self.env.robots.index(robot)
                        if robot not in constrained_robots: # can cause problems if several robots are not constrained and their home poses are in collision
                            q.append(q_home[r_idx])
                            continue
                        if np.array_equal(self.get_task_goal_of_agent(mode, robot), q_home[r_idx]):
                            if np.random.uniform(0, 1) < self.p_goal: # goal sampling
                                q.append(q_home[r_idx])
                                continue
                    #uniform sampling
                    lims = self.env.limits[:, self.env.robot_idx[robot]]
                    q.append(np.random.uniform(lims[0], lims[1]))
            q = type(self.env.get_start_pos()).from_list(q)
            if self.env.is_collision_free(q, mode):
                return q
            if attemps > 100: # if home pose causes failed attemps
                is_home_pose_sampling = False
    
    def interpolate_path(self, path: List[State], resolution: float = 0.1):
        config_type = type(path[0].q)
        new_path = []
        path_modes = []
        # discretize path
        for i in range(len(path) - 1):
            q0 = path[i].q
            q1 = path[i + 1].q

            # if path[i].mode != path[i + 1].mode:
            #     new_path.append(State(config_type.from_list(q), path[i].mode))
            #     continue

            dist = config_dist(q0, q1)
            N = int(dist / resolution)
            N = max(1, N)

            for j in range(N):
                q = []
                for k in range(q0.num_agents()):
                    qr = q0.robot_state(k) + (q1.robot_state(k) - q0.robot_state(k)) / N * j
                    q.append(qr)

                    # env.C.setJointState(qr, get_robot_joints(env.C, env.robots[k]))

                    # env.C.setJointState(qr, [env.robots[k]])

                # env.C.view(True)

                new_path.append(State(config_type.from_list(q), path[i].mode))
                path_modes.append(path[i].mode.task_ids)

        new_path.append(State(path[-1].q, path[-1].mode))
        path_modes.append(path[-1].mode.task_ids)

        return new_path, path_modes
    
    def sample_informed(self, mode:Mode, goal_sampling:bool = False, max_attemps:int = 200) -> None:
        """ 
        Samples configuration from informed set for the given mode.

        Args: 
            mode (Mode): Current operational mode. 
            goal_sampling (bool): Flag indicating whether to perform standard or goal-directed sampling within the informed set.

        Returns: 
            Configuration: Configuration within the informed set that satisfies the specified limits for the robots. """
        path, path_modes = self.interpolate_path(self.operation.path_shortcutting)
        q_rand = []
        attemps = 0
        next_ids = self.get_next_ids(mode)
        self.informed[mode].initialize(mode, next_ids)
        if self.operation.cost != self.informed[mode].cost:
            self.informed[mode].cost = self.operation.cost
            for robot in self.env.robots:
                r_idx = self.env.robots.index(robot)
                if self.informed_sampling_version == 4:
                    self.informed[mode].start_ind[r_idx] = get_index_of_first_mode_appearance_in_path(np.array(path_modes), np.array(mode.task_ids))
                    self.informed[mode].end_ind[r_idx] = get_index_of_last_mode_appearance_in_path(np.array(path_modes), np.array(mode.task_ids))
                    continue
                self.informed[mode].start_ind[r_idx] = get_mode_task_ids_of_home_pose_in_path(np.array(path_modes), mode.task_ids[r_idx], r_idx)
                self.informed[mode].end_ind[r_idx] = get_mode_task_ids_of_active_task_in_path(np.array(path_modes), mode.task_ids[r_idx], r_idx)
        while attemps < max_attemps:
            attemps += 1
            if goal_sampling:
                next_ids = self.get_next_ids(mode)
                constrained_robot = self.env.get_active_task(mode, next_ids).robots
                goal = self.env.get_active_task(mode, next_ids).goal.sample(mode)
<<<<<<< HEAD
            q_rand = []
            end_idx = 0
=======
                q_rand = []
                end_idx = 0
                for robot in self.env.robots:
                    r_idx = self.env.robots.index(robot)
                    r_indices = self.env.robot_idx[robot]
                    if update:
                        self.informed[mode].mode_task_ids_home_poses[r_idx] = get_mode_task_ids_of_home_pose_in_path(np.array(self.operation.path_modes), mode.task_ids[r_idx], r_idx).tolist()
                        self.informed[mode].mode_task_ids_task[r_idx] = get_mode_task_ids_of_active_task_in_path(np.array(self.operation.path_modes), mode.task_ids[r_idx], r_idx).tolist()  
                        if not self.informed_sampling_version == 4 and not self.informed_sampling_version == 3:
                            self.informed[mode].L[r_idx] = self.informed[mode].cholesky_decomposition(r_indices, r_idx ,self.operation.path_nodes)
                    if self.informed_sampling_version == 4 or self.informed_sampling_version == 3:
                        self.informed[mode].L[r_idx] = self.informed[mode].cholesky_decomposition(r_indices, r_idx ,self.operation.path_nodes)
                    if robot in constrained_robot:
                        dim = self.env.robot_dims[robot]
                        indices = list(range(end_idx, end_idx + dim))
                        q_rand.append(goal[indices])
                        end_idx += dim 
                        continue
                    if self.informed[mode].L[r_idx] is None:
                        lims = self.env.limits[:, self.env.robot_idx[robot]]
                        q_rand.append(np.random.uniform(lims[0], lims[1]))
                        continue

                        
                    # amount_of_failed_attemps = 0
                    while True:
                        x_ball = self.sample_unit_n_ball(self.informed[mode].n[r_idx])  
                        x_rand = self.informed[mode].C[r_idx] @ (self.informed[mode].L[r_idx] @ x_ball) + self.informed[mode].center[r_idx]
                        # Check if x_rand is within limits
                        lims = self.env.limits[:, r_indices]
                        if np.all((lims[0] <= x_rand) & (x_rand <= lims[1])):  
                            q_rand.append(x_rand)
                            # print(amount_of_failed_attemps)
                            break
                return q_rand 
>>>>>>> c67b6b59
            for robot in self.env.robots:
                r_idx = self.env.robots.index(robot)
                r_indices = self.env.robot_idx[robot]
                self.informed[mode].cholesky_decomposition(r_idx, path)
                if goal_sampling and robot in constrained_robot:
                    dim = self.env.robot_dims[robot]
                    indices = list(range(end_idx, end_idx + dim))
                    q_rand.append(goal[indices])
                    end_idx += dim 
                    continue
                x_rand = self.informed[mode].sample(path, r_indices, r_idx)
                # if self.informed_sampling_version == 0:
                #     cost = np.linalg.norm(x_rand - path[self.informed[mode].start_ind[r_idx]].q[r_idx] ) + np.linalg.norm(x_rand - path[self.informed[mode].end_ind[r_idx]].q[r_idx])
                    # if cost > self.informed[mode].cmax[r_idx]:
                    #     print(f"Cost {cost} exceeds maximum allowed {self.informed[mode].cmax[r_idx]}")
                        # raise AssertionError(f"Cost {cost} exceeds maximum allowed {self.informed[mode].cmax[r_idx]}")

                if x_rand is not None: 
                    q_rand.append(x_rand)
                else:
                    break

            if len(q_rand) == len(self.env.robots): 
                # import matplotlib.pyplot as plt

                # fig, axes = plt.subplots(2, 1, figsize=(12, 15))
                # try:
                #     samples = [q_rand[0], self.informed[mode].start[0].q[0],self.informed[mode].end[0].q[0]]
                # except:
                #     samples = [q_rand[0]]
                # axes[0].scatter([s[0] for s in samples], [s[1] for s in samples])
                # axes[0].set_title('Agent 1')
                # try:
                #     samples = [q_rand[1], self.informed[mode].start[1].q[1],self.informed[mode].end[1].q[1]]
                # except:
                #     samples = [q_rand[1]]
                # axes[1].scatter([s[0] for s in samples], [s[1] for s in samples])
                # axes[1].set_title('Agent 2')

                # plt.tight_layout()
                # plt.show()  
                # if mode.task_ids == [0,2]:
                #     i = 0
                #     q_ellipse = {}
                    
                #     while i < 800:

                #         for robot in self.env.robots:
                #             if robot not in q_ellipse:
                #                 q_ellipse[robot] = []
                    
                #             r_idx = self.env.robots.index(robot)
                #             r_indices = self.env.robot_idx[robot]
                #             try:
                #                 x_rand = self.informed[mode].sample(path, r_indices, r_idx)
                #                 q_ellipse[robot].append(x_rand)
                #             except Exception:
                #                 continue
                #         i+=1 
                        
                #     import matplotlib.pyplot as plt

                #     fig, axes = plt.subplots(2, 1, figsize=(12, 15))

                #     samples = q_ellipse['a1']
                #     axes[0].scatter([s[0] for s in samples], [s[1] for s in samples])
                #     axes[0].set_title('Agent 1')

                #     samples = q_ellipse['a2']
                #     axes[1].scatter([s[0] for s in samples], [s[1] for s in samples])
                #     axes[1].set_title('Agent 2')

                #     plt.tight_layout()
                #     plt.show()  
                if self.informed_sampling_version != 0:
                    if self.informed[mode].is_lb_cost_smaller(path, q_rand):
                        return q_rand 
                  
                    
        return
 
    def get_termination_modes(self) -> List[Mode]:
        """ 
        Retrieves a list of modes that are considered terminal based on the environment's criteria.

        Args: 
            None

        Returns: 
            List[Mode]:List containing all terminal modes. """

        termination_modes = []
        for mode in self.modes:
            if self.env.is_terminal_mode(mode):
                termination_modes.append(mode)
        return termination_modes

    def Nearest(self, 
                mode:Mode, 
                q_rand: Configuration, 
                tree: str = ''
                ) -> Tuple[Node, float, NDArray, int]:
        """
        Retrieves nearest node to a configuration in the specified subree for a given mode.

        Args:
            mode (Mode): Current operational mode.
            q_rand (Configuration): Random configuration for which the nearest node is sought.
            tree (str): Identifier of subtree in which the nearest node is searched for
        Returns:
            Tuple:   
                - Node: Nearest node.
                - float: Distance from q_rand to nearest node.
                - NDArray: Array of distances from q_rand to all nodes in the specified subtree.
                - int: Index of the nearest node in the distance array.
        """

        set_dists = batch_config_dist(q_rand, self.trees[mode].get_batch_subtree(tree), self.distance_metric)
        idx = np.argmin(set_dists)
        node_id = self.trees[mode].get_node_ids_subtree(tree)[idx]
        # print([float(set_dists[idx])])
        return  self.trees[mode].get_node(node_id, tree), set_dists[idx], set_dists, idx
    
    def Steer(self, 
              mode:Mode, 
              n_nearest: Node, 
              q_rand: Configuration, 
              dist: NDArray, 
              i:int=1
              ) -> State: 
        """
        Steers from the nearest node toward the target configuration by taking an incremental step.

        Args:
            mode (Mode): Current operational mode.
            n_nearest (Node): Nearest node from which steering begins.
            q_rand (Configuration): Target random configuration for steering.
            dist (NDArray): Distance between the nearest node and q_rand.
            i (int): Step index for incremental movement. 

        Returns:
            State: New obtained state by steering from n_nearest towards q_rand (i.e. q_rand, if within the allowed step size; otherwise, advances by one incremental step).
        """

        if np.equal(n_nearest.state.q.state(), q_rand.state()).all():
            return None
        q_nearest = n_nearest.state.q.state()
        direction = q_rand.q - q_nearest
        if self.distance_metric != "max_euclidean":
            #most independent of the number of robots and their dimension
            dist = batch_config_dist(n_nearest.state.q, [q_rand], metric = "max_euclidean")
        N = float((dist / self.eta)) # to have exactly the step size

        if N <= 1 or int(N) == i-1:#for bidirectional or drrt
            q_new = q_rand.q
        else:
            q_new = q_nearest + (direction * (i /N))
        state_new = State(type(self.env.get_start_pos())(q_new, n_nearest.state.q.array_slice), mode)
        return state_new
    
    def Near(self, 
             mode:Mode, 
             n_new: Node, 
             n_nearest_idx:int, 
             set_dists:NDArray=None,
             tree: str = ''
             ) -> Tuple[NDArray, NDArray, NDArray]:      
        """
        Retrieves neighbors of a node within a calculated radius for the given mode.

        Args:
            mode (Mode):  Current operational mode.
            n_new (Node): New node for which neighbors are being identified.
            n_nearest_idx (int): Index of the nearest node to n_new.
            set_dists (Optional[NDArray]): Precomputed distances from n_new to all nodes in the specified subtree.
            tree (str): Identifier of subtree in which the nearest node is searched for

        Returns:
            Tuple:   
                - NDArray: Batch of neighbors near n_new.
                - NDArray: Corresponding cost values of these nodes.
                - NDArray: Corresponding IDs of these nodes.
        """

        batch_subtree = self.trees[mode].get_batch_subtree(tree)
        if set_dists is None:
            set_dists = batch_config_dist(n_new.state.q, batch_subtree, self.distance_metric)
        vertices = self.trees[mode].get_number_of_nodes_in_tree()
        r = np.minimum(self.gamma_rrtstar*(np.log(vertices)/vertices)**(1/self.d), self.eta)
        indices = find_nearest_indices(set_dists, r) # indices of batch_subtree
        if n_nearest_idx not in indices:
            indices = np.insert(indices, 0, n_nearest_idx)
        node_indices = self.trees[mode].get_node_ids_subtree(tree)[indices]
        n_near_costs = self.operation.costs[node_indices]
        N_near_batch = batch_subtree[indices]
        return N_near_batch, n_near_costs, node_indices
    
    def FindParent(self, 
                   mode:Mode, 
                   node_indices: NDArray, 
                   n_new: Node, 
                   n_nearest: Node, 
                   batch_cost: NDArray, 
                   n_near_costs: NDArray
                   ) -> None:
        """
        Sets the optimal parent for a new node by evaluating connection costs among candidate nodes.

        Args:
            mode (Mode): Current operational mode.
            node_indices (NDArray): Array of IDs representing candidate neighboring nodes.
            n_new (Node): New node that needs a parent connection.
            n_nearest (Node): Nearest candidate node to n_new.
            batch_cost (NDArray): Costs associated from n_new to all candidate neighboring nodes.
            n_near_costs (NDArray): Cost values for all candidate neighboring nodes.

        Returns:
            None: This method does not return any value.
        """

        idx =  np.where(node_indices == n_nearest.id)[0][0]
        c_new_tensor = n_near_costs + batch_cost
        c_min = c_new_tensor[idx]
        c_min_to_parent = batch_cost[idx]
        n_min = n_nearest
        valid_mask = c_new_tensor < c_min
        if np.any(valid_mask):
            sorted_indices = np.where(valid_mask)[0][np.argsort(c_new_tensor[valid_mask])]
            for idx in sorted_indices:
                node = self.trees[mode].subtree.get(node_indices[idx].item())
                if self.env.is_edge_collision_free(node.state.q, n_new.state.q, mode):
                    c_min = c_new_tensor[idx]
                    c_min_to_parent = batch_cost[idx]      # Update minimum cost
                    n_min = node                            # Update parent node
                    break
        n_new.parent = n_min
        n_new.cost_to_parent = c_min_to_parent
        n_min.children.append(n_new) #Set child
        self.operation.costs = self.trees[mode].ensure_capacity(self.operation.costs, n_new.id) 
        n_new.cost = c_min
        self.trees[mode].add_node(n_new)
    
    def Rewire(self, 
               mode:Mode,  
               node_indices: NDArray, 
               n_new: Node, 
               batch_cost: NDArray, 
               n_near_costs: NDArray,
               tree: str = ''
               ) -> bool:
        """
        Rewires neighboring nodes by updating their parent connection to n_new if a lower-cost path is established.

        Args:
            mode (Mode): Current operational mode.
            node_indices (NDArray): Array of IDs representing candidate neighboring nodes.
            n_new (Node): New node as potential parent for neighboring nodes.
            batch_cost (NDArray): Costs associated from n_new to all candidate neighboring nodes.
            n_near_costs (NDArray): Cost values for all candidate neighboring nodes.

        Returns:
            bool: True if any neighbor's parent connection is updated to n_new; otherwise, False.
        """

        rewired = False
        c_potential_tensor = n_new.cost + batch_cost

        improvement_mask = c_potential_tensor < n_near_costs
        
        if np.any(improvement_mask):
            improved_indices = np.nonzero(improvement_mask)[0]

            for idx in improved_indices:
                n_near = self.trees[mode].get_node(node_indices[idx].item(), tree)
                if n_near == n_new.parent or n_near.cost == np.inf or n_near.id == n_new.id:
                    continue

                if self.env.is_edge_collision_free(n_new.state.q, n_near.state.q, mode):
                    if n_near.parent is not None:
                        n_near.parent.children.remove(n_near)
                    n_near.parent = n_new                    
                    n_new.children.append(n_near)

                    n_near.cost = c_potential_tensor[idx]
                    n_near.cost_to_parent = batch_cost[idx]
                    if n_near.children != []:
                        rewired = True
        return rewired
      
    def GeneratePath(self, 
                     mode:Mode, 
                     n: Node, 
                     shortcutting_bool:bool = True
                     ) -> None:
        """
        Sets path from the specified node back to the root by following parent links, with optional shortcutting.

        Args:
            mode (Mode): Current operational Mode.
            n (Node): Starting node from which the path is generated.
            shortcutting_bool (bool): If True, applies shortcutting to the generated path.

        Returns:
            None: This method does not return any value.
        """

        path_nodes, path, path_modes, path_shortcutting = [], [], [], []
        while n:
            path_nodes.append(n)
            path_modes.append(n.state.mode.task_ids)
            path.append(n.state)
            # if shortcutting_bool:
            path_shortcutting.append(n.state)
            if n.parent is not None and n.parent.state.mode != n.state.mode:
                new_state = State(n.parent.state.q, n.state.mode)
                path_shortcutting.append(new_state)
            n = n.parent
        path_in_order = path[::-1]
        self.operation.path_modes = path_modes[::-1]
        self.operation.path = path_in_order  
        self.operation.path_nodes = path_nodes[::-1]
        self.operation.cost = self.operation.path_nodes[-1].cost
        self.costs.append(self.operation.cost)
        self.times.append(time.time() - self.start_time)
        self.all_paths.append(self.operation.path)
        self.operation.path_shortcutting = path_shortcutting[::-1] # includes transiiton node twice
        if self.operation.init_sol and self.shortcutting and shortcutting_bool:
            # print(f"-- M", mode.task_ids, "Cost: ", self.operation.cost.item())
            shortcut_path_, result = mrmgp.shortcutting.robot_mode_shortcut(
                                self.env,
                                self.operation.path_shortcutting,
                                250,
                                resolution=self.env.collision_resolution,
                                tolerance=self.env.collision_tolerance,
                            )
            if self.remove_redundant_nodes:
                # print(np.sum(self.env.batch_config_cost(shortcut_path[:-1], shortcut_path[1:])))
                shortcut_path = mrmgp.shortcutting.remove_interpolated_nodes(shortcut_path_)
            else:
                shortcut_path = shortcut_path_
                # print(np.sum(self.env.batch_config_cost(shortcut_path[:-1], shortcut_path[1:])))
            # import matplotlib.pyplot as plt
            # fig, axes = plt.subplots(3, 2, figsize=(12, 15))

            # samples = [sample.q.state()[3:5] for sample in shortcut_path]
            # axes[1, 0].scatter([s[0] for s in samples], [s[1] for s in samples])
            # axes[1, 0].set_title('Agent 2')

          
            # samples = [sample.q.state()[:2] for sample in shortcut_path]
            # axes[0, 0].scatter([s[0] for s in samples], [s[1] for s in samples])
            # axes[0, 0].set_title('Agent 1')

       
            # samples = [sample.q.state()[3:5] for sample in shortcut_path_]
            # axes[1, 1].scatter([s[0] for s in samples], [s[1] for s in samples])
            # axes[1, 1].set_title('Agent 2')

          
            # samples = [sample.q.state()[:2] for sample in shortcut_path_]
            # axes[0, 1].scatter([s[0] for s in samples], [s[1] for s in samples])
            # axes[0, 1].set_title('Agent 1')

            # samples = [sample.q.state()[5:] for sample in shortcut_path]
            # axes[2, 1].scatter([s[0] for s in samples], [s[1] for s in samples])
            # axes[2, 1].set_title('Agent 3')

          
            # samples = [sample.q.state()[5:] for sample in shortcut_path_]
            # axes[2, 0].scatter([s[0] for s in samples], [s[1] for s in samples])
            # axes[2, 0].set_title('Agent 3')

            # # Adjust layout and display the plots
            # plt.tight_layout()
            # plt.show()
            # batch_cost = self.env.batch_config_cost(shortcut_path[:-1], shortcut_path[1:])
            # shortcut_path_costs = cumulative_sum(batch_cost)
            # shortcut_path_costs = np.insert(shortcut_path_costs, 0, 0.0)
            if result[0][-1] < self.operation.cost:
                self.costs.append(result[0][-1])
                self.times.append(time.time() - self.start_time)
                self.all_paths.append(shortcut_path)
                self.TreeExtension(shortcut_path)

    def RandomMode(self) -> Mode:
        """
        Randomly selects a mode based on the current mode sampling strategy.

        Args:
            None

        Returns:
            Mode: Sampled mode based on the mode sampling strategy.
        """

        num_modes = len(self.modes)
        if num_modes == 1:
            return np.random.choice(self.modes)
        # if self.operation.task_sequence == [] and self.mode_sampling != 0:
        elif self.operation.init_sol and self.mode_sampling != 0:
                p = [1/num_modes] * num_modes
        
        elif self.mode_sampling is None:
            # equally (= mode uniformly)
            return np.random.choice(self.modes)

        elif self.mode_sampling == 1: 
            # greedy (only latest mode is selected until initial paths are found and then it continues with equally)
            probability = [0] * (num_modes)
            probability[-1] = 1
            p =  probability

        elif self.mode_sampling == 0:
            # Uniformly
            total_nodes = sum(self.trees[mode].get_number_of_nodes_in_tree() for mode in self.modes)
            # Calculate probabilities inversely proportional to node counts
            inverse_probabilities = [
                1 - (len(self.trees[mode].subtree) / total_nodes)
                for mode in self.modes
            ]
            # Normalize the probabilities to sum to 1
            total_inverse = sum(inverse_probabilities)
            p =   [
                inv_prob / total_inverse for inv_prob in inverse_probabilities
            ]

        # else:
        #     # manually set
        #     total_nodes = sum(self.trees[mode].get_number_of_nodes_in_tree() for mode in self.modes[:-1]) 
        #     # Calculate probabilities inversely proportional to node counts
        #     inverse_probabilities = [
        #         1 - (len(self.trees[mode].subtree) / total_nodes)
        #         for mode in self.modes[:-1]
        #     ]

        #     # Normalize the probabilities of all modes except the last one
        #     remaining_probability = 1-self.mode_sampling  
        #     total_inverse = sum(inverse_probabilities)
        #     if total_inverse == 0:
        #         p = [1-self.mode_sampling, self.mode_sampling]
        #     else:
        #         p =  [
        #             (inv_prob / total_inverse) * remaining_probability
        #             for inv_prob in inverse_probabilities
        #         ] + [self.mode_sampling]

        else:
            frontier_modes = []

            for m in self.modes:
                if len(m.next_modes) == 0:
                    frontier_modes.append(m)

            p_frontier = self.mode_sampling
            p_remaining = 1 - p_frontier

            total_nodes = sum(self.trees[mode].get_number_of_nodes_in_tree() for mode in self.modes) 
            # Calculate probabilities inversely proportional to node counts
            inverse_probabilities = [
                1 - (len(self.trees[mode].subtree) / total_nodes)
                for mode in self.modes if mode not in frontier_modes
            ]
            total_inverse = sum(inverse_probabilities)

            p = []

            for m in self.modes:
                if m in frontier_modes:
                    tmp = p_frontier / len(frontier_modes)
                else:
                    tmp = (1 - (len(self.trees[m].subtree) / total_nodes)) / total_inverse * p_remaining
                
                p.append(tmp)
        
        return np.random.choice(self.modes, p = p)

    def InformedInitialization(self, mode: Mode) -> None: 
        """
        Initializes the informed sampling module for the given mode based on the specified version.

        Args:
            mode (Mode): Current operational mode.

        Returns:
            None: This method does not return any value.
        """

        if not self.informed_sampling:
            return
        if self.informed_sampling_version == 0:
            self.informed[mode] = InformedVersion0(self.env, self.p_goal)
        if self.informed_sampling_version == 1:
            self.informed[mode] = InformedVersion1(self.env, self.p_goal)
        if self.informed_sampling_version == 2:
            self.informed[mode] = InformedVersion2(self.env, self.p_goal)
        if self.informed_sampling_version == 3:
            self.informed[mode] = InformedVersion3(self.env, self.p_goal)
        if self.informed_sampling_version == 4:
            self.informed[mode] = InformedVersion4(self.env, self.p_goal)
        if self.informed_sampling_version == 5:
            self.informed[mode] = InformedVersion5(self.env, self.p_goal)
        if self.informed_sampling_version == 6:
            self.informed[mode] = InformedVersion6(self.env, self.modes, self.locally_informed_sampling)

    def SampleNodeManifold(self, mode:Mode) -> Configuration:
        """
        Samples a node configuration from the manifold based on various probabilistic strategies.

        Args:
            mode (Mode): Current operational mode.

        Returns:
            Configuration: Configuration obtained by a sampling strategy based on preset probabilities and operational conditions.
        """

        if  np.random.uniform(0, 1) < self.p_goal:
            # goal sampling
            return self.sample_configuration(mode, "goal", self.transition_node_ids, self.trees[mode].order)
        else:       
            if self.informed_sampling and self.operation.init_sol: 
                if self.informed_sampling_version == 0 and np.random.uniform(0, 1) < self.p_uniform or self.informed_sampling_version == 5 and np.random.uniform(0, 1) < self.p_uniform:
                    #uniform sampling
                    return self.sample_configuration(mode, "uniform")
                #informed_sampling
                return self.sample_configuration(mode, "informed")
            # gaussian sampling
            if self.gaussian and self.operation.init_sol: 
                return self.sample_configuration(mode, "gaussian")
            # home pose sampling
            if np.random.uniform(0, 1) < self.p_stay: 
                return self.sample_configuration(mode, "home_pose")
            #uniform sampling
            return self.sample_configuration(mode, "uniform")
               
    def FindLBTransitionNode(self, shortcutting_bool:bool = True) -> None:
        """
        Searches lower-bound transition node and generates its corresponding path if a valid candidate is found.

        Args:
            shortcutting_bool (bool): Flag to either apply shortcutting or not

        Returns:
            None: This method does not return any value.
        """

        if self.operation.init_sol: 
            modes = self.get_termination_modes()     
            result, mode = self.get_lb_transition_node_id(modes) 
            if not result:
                return
            valid_mask = result[0] < self.operation.cost
            if valid_mask.any():
                lb_transition_node = self.get_transition_node(mode, result[1])
                self.GeneratePath(mode, lb_transition_node, shortcutting_bool= shortcutting_bool)

    def UpdateDiscretizedCost(self, path:List[State], cost:NDArray, idx:int) -> None:
        """
        Updates discretized cost along a given path by recalculating segment costs from a specified index onward.

        Args:
            path (List[State]): The sequence of states representing the path.
            cost (NDArray): The array storing cumulative cost values along the path.
            idx (int): The index from which cost updates should begin.

        Returns:
            None: This method does not return any value.
        """

        path_a, path_b = path[idx-1: -1], path[idx: ]
        batch_cost = self.env.batch_config_cost(path_a, path_b)
        cost[idx:] = cumulative_sum(batch_cost) + cost[idx-1]

    def Shortcutting(self,
                     active_mode:Mode, 
                     deterministic:bool = False
                     ) -> None:
        """
        Applies shortcutting logic based on the given mode.

        Args:
            active_mode (Mode): Current operational mode.
            deterministic (bool): If True, applies a deterministic approach. 

        Returns:
            None: This method does not return any value.
        """
        
        indices  = [self.env.robot_idx[r] for r in self.env.robots]

        discretized_path, discretized_modes, discretized_costs = self.Discretization(self.operation.path_nodes, indices)  

        termination_cost = discretized_costs[-1]
        termination_iter = 0
        dim = None

        if not deterministic:
            range1 = 1
            range2 = 2000
        else:
            range1 = len(discretized_path)
            range2 = range1

        for i in range(range1):
            for j in range(range2):
                if not deterministic:
                    i1 = np.random.choice(len(discretized_path)-1)
                    i2 = np.random.choice(len(discretized_path)-1)
                else:
                    i1 = i
                    i2 = j
                if np.abs(i1-i2) < 2:
                    continue
                idx1 = min(i1, i2)
                idx2 = max(i1, i2)
                m1 = discretized_modes[idx1]    
                m2 = discretized_modes[idx2]    
                if m1 == m2 and self.shortcutting_robot_version == 0: #take all possible robots
                    robot = None
                    if self.shortcutting_dim_version == 2:
                        dim = [np.random.choice(indices[r_idx]) for r_idx in range(len(self.env.robots))]
                    
                    if self.shortcutting_dim_version == 3:
                        dim = []
                        for r_idx in range(len(self.env.robots)):
                            all_indices = [i for i in indices[r_idx]]
                            num_indices = np.random.choice(range(len(indices[r_idx])))
                            random.shuffle(all_indices)
                            dim.append(all_indices[:num_indices])
                else:
                    robot = np.random.choice(len(self.env.robots)) 
                    #robot just needs to pursue the same task across the modes
                    if len(m1) > 1:
                        task_agent = m1[1][robot]
                    else:
                        task_agent = m1[0][robot]

                    if m2[0][robot] != task_agent:
                        continue

                    if self.shortcutting_dim_version == 2:
                        dim = [np.random.choice(indices[robot])]
                    if self.shortcutting_dim_version == 3:
                        all_indices = [i for i in indices[robot]]
                        num_indices = np.random.choice(range(len(indices[robot])))

                        random.shuffle(all_indices)
                        dim = all_indices[:num_indices]


                edge, edge_cost =  self.EdgeInterpolation(discretized_path[idx1:idx2+1].copy(), 
                                                            discretized_costs[idx1], indices, dim, self.shortcutting_dim_version, robot)
        
                if edge_cost[-1] < discretized_costs[idx2] and self.env.is_path_collision_free(edge, resolution=0.001, tolerance=0.001): #need to make path_collision_free
                    discretized_path[idx1:idx2+1] = edge
                    discretized_costs[idx1:idx2+1] = edge_cost
                    self.UpdateDiscretizedCost(discretized_path, discretized_costs, idx2)
                    self.operation.path = discretized_path
                    if not deterministic:
                        if np.abs(discretized_costs[-1] - termination_cost) > 0.001:
                            termination_cost = discretized_costs[-1]
                            termination_iter = j
                        elif np.abs(termination_iter -j) > 25000:
                            break
                    
        self.TreeExtension(active_mode, discretized_path, discretized_costs, discretized_modes)

    def TreeExtension(self, 
                      discretized_path:List[State]
                      ) -> None:
        """
        Extends the tree by adding path states as nodes and updating parent-child relationships.

        Args:
            active_mode (Mode): Current mode for tree extension.
            discretized_path (List[State]):Sequence of states forming the discretized path.

        Returns:
            None: This method does not return any value.
        """

        mode = discretized_path[0].mode
        parent = self.operation.path_nodes[0]
        for i in range(1, len(discretized_path)):
            state = discretized_path[i]
            node = Node(state, self.operation)
            # node.parent = parent
            # self.operation.costs = self.trees[discretized_path[i].mode].ensure_capacity(self.operation.costs, node.id)
            # node.cost = discretized_costs[i]
            # node.cost_to_parent = node.cost - node.parent.cost
            # parent.children.append(node)
            index = np.where(self.trees[mode].get_node_ids_subtree() == parent.id)
            N_near_batch, n_near_costs, node_indices = self.Near(mode, node, index)
            batch_cost = self.env.batch_config_cost(node.state.q, N_near_batch)
            if mode == discretized_path[i].mode:
               self.FindParent(mode, node_indices, node, parent, batch_cost, n_near_costs) 
            else:
                node.parent = parent
                self.operation.costs = self.trees[discretized_path[i].mode].ensure_capacity(self.operation.costs, node.id)
                node.cost_to_parent = batch_cost[np.where(node_indices == parent.id)[0][0]]
                node.cost = node.parent.cost + node.cost_to_parent
                parent.children.append(node)
            if self.Rewire(mode, node_indices, node, batch_cost, n_near_costs):
                self.UpdateCost(mode, node)
            if self.trees[discretized_path[i].mode].order == 1:
                self.trees[discretized_path[i].mode].add_node(node)
            else:
                self.trees[discretized_path[i].mode].add_node(node, 'B')
            parent = node
            

            if mode != discretized_path[i].mode:
                self.convert_node_to_transition_node(mode, node.parent)
            
            
            mode = discretized_path[i].mode

        self.convert_node_to_transition_node(mode, node)
        self.FindLBTransitionNode(shortcutting_bool =False)
        # import matplotlib.pyplot as plt
        # fig, axes = plt.subplots(3, 2, figsize=(12, 15))

        # samples = [sample.q.state()[3:5] for sample in discretized_path]
        # axes[1, 0].scatter([s[0] for s in samples], [s[1] for s in samples])
        # axes[1, 0].set_title('Agent 2')

        
        # samples = [sample.q.state()[:2] for sample in discretized_path]
        # axes[0, 0].scatter([s[0] for s in samples], [s[1] for s in samples])
        # axes[0, 0].set_title('Agent 1')

        # # samples = [sample.q.state()[5:] for sample in discretized_path]
        # # axes[2, 0].scatter([s[0] for s in samples], [s[1] for s in samples])
        # # axes[2, 0].set_title('Agent 3')
        
        # samples = [sample.q.state()[3:5] for sample in self.operation.path]
        # axes[1, 1].scatter([s[0] for s in samples], [s[1] for s in samples])
        # axes[1, 1].set_title('Agent 2')

        
        # samples = [sample.q.state()[:2] for sample in self.operation.path]
        # axes[0, 1].scatter([s[0] for s in samples], [s[1] for s in samples])
        # axes[0, 1].set_title('Agent 1')

        # # samples = [sample.q.state()[5:] for sample in self.operation.path]
        # # axes[2, 1].scatter([s[0] for s in samples], [s[1] for s in samples])
        # # axes[2, 1].set_title('Agent 3')

        
        

        # # Adjust layout and display the plots
        # plt.tight_layout()
        # plt.show()
        print('final new cost:' , self.operation.cost)

        # self.GeneratePath(active_mode, node, shortcutting_bool=False)

    def EdgeInterpolation(self, 
                          path:List[State], 
                          cost:float, 
                          indices:List[List[int]], 
                          dim:Union[int, List[int]], 
                          version:int, 
                          r:Optional[int]
                          ) -> Tuple[List[State], List[float]]:
        """
            Interpolates an edge between two configurations along a path using different shortcutting strategies.

            Args:
                path (List[State]): Sequence of states representing path.
                cost (float): Initial cost associated with path segment.
                indices (List[List[int]]): Indices of relevant dimensions for each robot.
                dim (Union[int, List[int]]): Specific dimensions to interpolate.
                version (int): The interpolation strategy to use:
                    - 0: Uniform interpolation across all dimensions.
                    - 1: Shortcutting across all indices of a robot.
                    - 2: Partial shortcutting for a single dimension of a robot.
                    - 3: Partial shortcutting for a random set of dimensions.
                r (Optional[int]): Specific robot to apply shortcutting to.

            Returns:
                Tuple: 
                    - List[State]: Interpolated states forming the edge.
                    - List[float]: Computed costs for each segment the interpolated path.
            """

        q0 = path[0].q.state()
        q1 = path[-1].q.state()
        edge  = []
        # edge_cost = [cost]
        segment_vector = q1 - q0
        # dim_indices = [indices[i][dim] for i in range(len(indices))]
        N = len(path) -1
        for i in range(len(path)):
            if version == 0 :
                q = q0 +  (segment_vector * (i / N))

            elif version == 1: #shortcutting all indices of agent
                q = path[i].q.state().copy()
                for robot in range(len(self.env.robots)):
                    if r is not None and r == robot:
                        q[indices[robot]] = q0[indices[robot]] +  (segment_vector[indices[robot]] * (i /N))
                        break
                    if r is None:
                        q[indices[robot]] = q0[indices[robot]] +  (segment_vector[indices[robot]] * (i / N))

            elif version == 2: #partial shortcutting agent single dim 
                q = path[i].q.state().copy()
                for robot in range(len(self.env.robots)):
                    if r is not None and r == robot:
                        q[dim] = q0[dim] +  (segment_vector[dim] * (i / N))
                        break
                    if r is None:
                        q[dim[robot]] = q0[dim[robot]] +  (segment_vector[dim[robot]] * (i / N))
            
            elif version == 3: #partial shortcutting agent random set of dim 
                q = path[i].q.state().copy()
                for robot in range(len(self.env.robots)):
                    if r is not None and r == robot:
                        for idx in dim:
                            q[idx] = q0[idx] + ((q1[idx] - q0[idx])* (i / N))
                        break
                    if r is None:
                        for idx in dim[robot]:
                            q[idx] = q0[idx] + ((q1[idx] - q0[idx])* (i / N))

            q_list = [q[indices[i]] for i in range(len(indices))]
            edge.append(State(NpConfiguration.from_list(q_list),path[i].mode))
            if i == 0:
                continue  
            edge_a, edge_b = edge[:-1], edge[1:]
            batch_cost = self.env.batch_config_cost(edge_a, edge_b)
            batch_cost = np.insert(batch_cost, 0, 0.0)
            edge_cost = cumulative_sum(batch_cost) + cost
        return edge, edge_cost

    def Discretization(self, 
                       path:List[State], 
                       indices: List[List[int]], 
                       resolution:float=0.1
                       ) -> Tuple[List[State], List[List[int]], List[float]]:
        """
        Discretizes a given path into intermediate states based on specified resolution.

        Args:
            path (List[State]): Sequence of states representing original path.
            indices (List[List[int]]): Indices of relevant dimensions for interpolation.
            resolution (float, optional): Step size used to determine the number of discretized points.

        Returns:
            Tuple:
                - List[State]: List of discretized states forming the refined path.
                - List[List[int]: List of mode transitions associated with each discretized state.
                - List[float]: List of cumulative costs along the discretized path.
        """

        discretized_path, discretized_modes = [], []
        for i in range(len(path) - 1):
            start = path[i].state.q
            end = path[i+1].state.q

            # Calculate the vector difference and the length of the segment
            segment_vector = end.state() - start.state()
            # Determine the number of points needed for the current segment
            if resolution is None: 
                num_points = 2 
            else:
                N = config_dist(start, end) / resolution
                N = max(2, N)
                num_points = int(N)            # num_points = 
            
            # Create the points along the segment
            mode = [path[i].state.mode.task_ids]
            for j in range(num_points):
                if path[i].transition and j == 0:
                    if mode[0] != path[i+1].state.mode.task_ids:
                        mode.append(path[i+1].state.mode.task_ids)
                if j == 0:
                    original_mode = path[i].state.mode
                    discretized_modes.append(mode)
                    discretized_path.append(path[i].state)
                    if i == 0:
                        continue

                else:
                    original_mode = path[i+1].state.mode
                    if j != num_points-1:
                        interpolated_point = start.state() + (segment_vector * (j / (num_points -1)))
                        q_list = [interpolated_point[indices[i]] for i in range(len(indices))]
                        discretized_path.append(State(NpConfiguration.from_list(q_list), original_mode))
                        discretized_modes.append([mode[-1]])
                        
                
        discretized_modes.append([path[-1].state.mode.task_ids])
        discretized_path.append(path[-1].state)
        path_a, path_b = discretized_path[:-1], discretized_path[1:]
        batch_cost = self.env.batch_config_cost(path_a, path_b)
        batch_cost = np.insert(batch_cost, 0, 0.0)
        discretized_costs = cumulative_sum(batch_cost)
        return discretized_path, discretized_modes, discretized_costs

    @abstractmethod
    def UpdateCost(self, mode:Mode, n: Node) -> None:
        """
        Updates cost for a given node and all its descendants by propagating the cost change down the tree.

        Args:
            mode (Mode): The current operational mode.
            n (Node): Root node from which the cost update begins.

        Returns:
            None: This method does not return any value.
        """
        pass
    @abstractmethod
    def PlannerInitialization(self) -> None:
        """
        Initializes planner by setting parameters, creating the initial mode, and adding start node.

        Args:
            None

        Returns:
            None: None: This method does not return any value.
        """
        pass
    @abstractmethod
    def ManageTransition(self, mode:Mode, n_new: Node) -> None:
        """
        Checks if new node qualifies as a transition or termination node. 
        If it does, node is converted into transition node, mode is updated accordingly, 
        and a new path is generated if node is the lower-bound transition node. 

        Args:
            mode (Mode): The current operational mode.
            n_new (Node): The newly added node to evaluate for triggering a transition or termination.

        Returns:
            None: This method does not return any value.
        """
        pass
    @abstractmethod
    def Plan(self) -> Tuple[List[State], Dict[str, List[Union[float, float, List[State]]]]]:
        """
        Executes planning process using an RRT* framework.

        Args:
            None

        Returns:
            Tuple:
                - List[State]: The planned path as a list of states.
                - Dict[str, List]: A dictionary containing:
                    - "costs" (List[float]): Recorded path costs.
                    - "times" (List[float]): Recorded execution times.
                    - "paths" (List[List[State]]): All explored paths.


        """
        pass<|MERGE_RESOLUTION|>--- conflicted
+++ resolved
@@ -1791,15 +1791,10 @@
             return
         next_mode = self.env.get_next_mode(n.state.q, mode)
         if next_mode not in self.modes:
-<<<<<<< HEAD
-            self.trees[mode].connected = True
-            self.add_new_mode(n.state.q, mode, BidirectionalTree)
-=======
             tree_type = type(self.trees[mode])
             if tree_type == BidirectionalTree:
                 self.trees[mode].connected = True
             self.add_new_mode(n.state.q, mode, tree_type)
->>>>>>> c67b6b59
         self.trees[next_mode].add_transition_node_as_start_node(n)
         if self.trees[next_mode].order == 1:
             index = len(self.trees[next_mode].subtree)-1
@@ -2257,46 +2252,8 @@
                 next_ids = self.get_next_ids(mode)
                 constrained_robot = self.env.get_active_task(mode, next_ids).robots
                 goal = self.env.get_active_task(mode, next_ids).goal.sample(mode)
-<<<<<<< HEAD
             q_rand = []
             end_idx = 0
-=======
-                q_rand = []
-                end_idx = 0
-                for robot in self.env.robots:
-                    r_idx = self.env.robots.index(robot)
-                    r_indices = self.env.robot_idx[robot]
-                    if update:
-                        self.informed[mode].mode_task_ids_home_poses[r_idx] = get_mode_task_ids_of_home_pose_in_path(np.array(self.operation.path_modes), mode.task_ids[r_idx], r_idx).tolist()
-                        self.informed[mode].mode_task_ids_task[r_idx] = get_mode_task_ids_of_active_task_in_path(np.array(self.operation.path_modes), mode.task_ids[r_idx], r_idx).tolist()  
-                        if not self.informed_sampling_version == 4 and not self.informed_sampling_version == 3:
-                            self.informed[mode].L[r_idx] = self.informed[mode].cholesky_decomposition(r_indices, r_idx ,self.operation.path_nodes)
-                    if self.informed_sampling_version == 4 or self.informed_sampling_version == 3:
-                        self.informed[mode].L[r_idx] = self.informed[mode].cholesky_decomposition(r_indices, r_idx ,self.operation.path_nodes)
-                    if robot in constrained_robot:
-                        dim = self.env.robot_dims[robot]
-                        indices = list(range(end_idx, end_idx + dim))
-                        q_rand.append(goal[indices])
-                        end_idx += dim 
-                        continue
-                    if self.informed[mode].L[r_idx] is None:
-                        lims = self.env.limits[:, self.env.robot_idx[robot]]
-                        q_rand.append(np.random.uniform(lims[0], lims[1]))
-                        continue
-
-                        
-                    # amount_of_failed_attemps = 0
-                    while True:
-                        x_ball = self.sample_unit_n_ball(self.informed[mode].n[r_idx])  
-                        x_rand = self.informed[mode].C[r_idx] @ (self.informed[mode].L[r_idx] @ x_ball) + self.informed[mode].center[r_idx]
-                        # Check if x_rand is within limits
-                        lims = self.env.limits[:, r_indices]
-                        if np.all((lims[0] <= x_rand) & (x_rand <= lims[1])):  
-                            q_rand.append(x_rand)
-                            # print(amount_of_failed_attemps)
-                            break
-                return q_rand 
->>>>>>> c67b6b59
             for robot in self.env.robots:
                 r_idx = self.env.robots.index(robot)
                 r_indices = self.env.robot_idx[robot]
