--- conflicted
+++ resolved
@@ -99,32 +99,6 @@
             new_mode.prev_mode = None
         else:
             new_modes = self.env.get_next_modes(q, mode)
-<<<<<<< HEAD
-            assert len(new_modes) == 1
-            new_mode = new_modes[0]
-
-            new_mode.prev_mode = mode
-        if new_mode in self.modes:
-            return 
-    
-        self.modes.append(new_mode)
-        self.add_tree(new_mode, tree_instance)
-        self.InformedInitialization(new_mode)
-        #Initialize transition nodes
-        node = None
-        for i in range(self.transition_nodes):                 
-            q = self.sample_transition_configuration(new_mode)
-            if i > 0 and np.equal(q.state(), node.state.q.state()).all():
-                break
-            node = Node(State(q, new_mode), self.operation)
-            if node in self.trees[new_mode].subtree.values():
-                continue
-            node.cost_to_parent = 0.0
-            self.mark_node_as_transition(new_mode, node)
-            self.trees[new_mode].add_node(node, 'B')
-            self.operation.costs = self.trees[new_mode].ensure_capacity(self.operation.costs, node.id) 
-            node.cost = np.inf
-=======
         for new_mode in new_modes:
             if new_mode in self.modes:
                 continue 
@@ -159,7 +133,6 @@
                 node.cost = np.inf
         if mode is not None:
             self.track_invalid_modes(mode)
->>>>>>> 4a3cb273
 
     def ManageTransition(self, mode:Mode, n_new: Node) -> None:
         if mode not in self.modes:
