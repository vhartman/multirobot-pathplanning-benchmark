--- conflicted
+++ resolved
@@ -82,6 +82,163 @@
 
     print("original cost:", path_cost(path, env.batch_config_cost))
     print("Attempted shortcuts: ", cnt)
+    print("new cost:", path_cost(new_path, env.batch_config_cost))
+
+    return new_path, [costs, times]
+
+
+def robot_mode_shortcut_no_constr(
+    env: BaseProblem,
+    path: List[State],
+    max_iter: int = 1000,
+    resolution=0.001,
+    tolerance=0.01,
+    robot_choice = "round_robin",
+    interpolation_resolution: float=0.1
+):
+    """
+    Shortcutting the composite path one robot at a time, but allowing shortcutting over the modes as well if the
+    robot we are shortcutting is not active.
+
+    Works by randomly sampling indices, then randomly choosing a robot, and then checking if the direct interpolation is
+    collision free.
+    """
+    non_redundant_path = remove_interpolated_nodes(path)
+    new_path = interpolate_path(non_redundant_path, interpolation_resolution)
+    
+    costs = [path_cost(new_path, env.batch_config_cost)]
+    times = [0.0]
+
+    # for p in new_path:
+    #     if not env.is_collision_free(p.q, p.mode):
+    #         print("startpath is in collision")
+
+    start_time = time.time()
+
+    cnt = 0
+    # for iter in range(max_iter):
+    max_attempts = 250 * 10
+    iter = 0
+
+    rr_robot = 0
+
+    while True:
+        iter += 1
+        if cnt >= max_iter or iter >= max_attempts:
+            break
+
+        i = np.random.randint(0, len(new_path))
+        j = np.random.randint(0, len(new_path))
+
+        if i > j:
+            q = i
+            i = j
+            j = q
+
+        if abs(j - i) < 2:
+            continue
+
+        # robots_to_shortcut = [r for r in range(len(env.robots))]
+        # random.shuffle(robots_to_shortcut)
+        # # num_robots = np.random.randint(0, len(robots_to_shortcut))
+        # num_robots = 1
+        # robots_to_shortcut = robots_to_shortcut[:num_robots]
+        if robot_choice == "round_robin":
+            robots_to_shortcut = [rr_robot % len(env.robots)]
+            rr_robot += 1
+        else:
+            robots_to_shortcut = [np.random.randint(0, len(env.robots))]
+
+        can_shortcut_this = True
+        for r in robots_to_shortcut:
+            if new_path[i].mode.task_ids[r] != new_path[j].mode.task_ids[r]:
+                can_shortcut_this = False
+                break
+
+        if not can_shortcut_this:
+            continue
+
+        # if not env.is_path_collision_free(new_path[i:j], resolution=0.01, tolerance=0.01):
+        #     print("path is not collision free")
+        #     env.show(True)
+
+        q0 = new_path[i].q
+        q1 = new_path[j].q
+
+        # precopmute all the differences
+        q0_tmp = {}
+        q1_tmp = {}
+        diff_tmp = {}
+        for r in robots_to_shortcut:
+            q0_tmp[r] = q0[r] * 1
+            q1_tmp[r] = q1[r] * 1
+            diff_tmp[r] = (q1_tmp[r] - q0_tmp[r]) / (j - i)
+
+        # constuct pth element for the shortcut
+        path_element = []
+        for k in range(j - i + 1):
+            q = new_path[i + k].q.state() * 1.0
+
+            r_cnt = 0
+            for r in range(len(env.robots)):
+                # print(r, i, j, k)
+                dim = env.robot_dims[env.robots[r]]
+                if r in robots_to_shortcut:
+                    # we assume that we double the mode switch configurations
+                    if k != 0 and i+k != j and new_path[i+k].mode != new_path[i+k-1].mode:
+                        q_interp = q0_tmp[r] + diff_tmp[r] * (k-1)
+                    else:
+                        q_interp = q0_tmp[r] + diff_tmp[r] * k
+                    q[r_cnt : r_cnt + dim] = q_interp
+                # else:
+                #     q[r_cnt : r_cnt + dim] = new_path[i + k].q[r]
+
+                r_cnt += dim
+
+            # print(tmp)
+            # print(q)
+
+            # print(q)
+            path_element.append(
+                State(q0.from_flat(q), new_path[i + k].mode)
+            )
+
+        # check if the shortcut improves cost
+        if path_cost(path_element, env.batch_config_cost) >= path_cost(
+            new_path[i : j + 1], env.batch_config_cost
+        ):
+            # print(f"{cnt} does not improve cost")
+            continue
+
+        assert np.linalg.norm(path_element[0].q.state() - q0.state()) < 1e-6
+        assert np.linalg.norm(path_element[-1].q.state() - q1.state()) < 1e-6
+
+        cnt += 1
+
+        if env.is_path_collision_free(
+            path_element, resolution=resolution, tolerance=tolerance, check_start_and_end=False
+        ):
+            for k in range(j - i + 1):
+                new_path[i + k].q = path_element[k].q
+
+                # if not np.array_equal(new_path[i+k].mode, path_element[k].mode):
+                # print('fucked up')
+        # else:
+        #     print("in colllision")
+        # env.show(True)
+
+        # print(i, j, len(path_element))
+
+        current_time = time.time()
+        times.append(current_time - start_time)
+        costs.append(path_cost(new_path, env.batch_config_cost))
+
+    assert new_path[-1].mode == path[-1].mode
+    assert np.linalg.norm(new_path[-1].q.state() - path[-1].q.state()) < 1e-6
+    assert np.linalg.norm(new_path[0].q.state() - path[0].q.state()) < 1e-6
+
+    print("original cost:", path_cost(path, env.batch_config_cost))
+    print("Attempted shortcuts", cnt)
     print("new cost:", path_cost(new_path, env.batch_config_cost))
 
     return new_path, [costs, times]
@@ -394,7 +551,6 @@
     Works by randomly sampling indices, then randomly choosing a robot, and then checking if the direct interpolation is
     collision free.
     """
-<<<<<<< HEAD
 
     if planner is None:
         non_redundant_path = remove_interpolated_nodes(path)
@@ -403,11 +559,6 @@
         new_path = planner.interpolate_path_nonlinear(path, interpolation_resolution)
 
 
-=======
-    non_redundant_path = remove_interpolated_nodes(path)
-    new_path = interpolate_path(non_redundant_path, interpolation_resolution)
-    
->>>>>>> a04a2800
     costs = [path_cost(new_path, env.batch_config_cost)]
     times = [0.0]
 
