import robotic as ry
import numpy as np
import random

import copy

from abc import ABC, abstractmethod

from typing import List, Dict, Optional
from numpy.typing import NDArray

from multi_robot_multi_goal_planning.problems.configuration import (
    Configuration,
    config_dist,
)
from multi_robot_multi_goal_planning.problems.dependency_graph import DependencyGraph
# from multi_robot_multi_goal_planning.problems.util import generate_binary_search_indices


from functools import cache
from collections import deque

<<<<<<< HEAD
from itertools import product

=======
>>>>>>> c81b9ae7

@cache
def generate_binary_search_indices(N):
    sequence = []
    queue = deque([(0, N - 1)])
    while queue:
        start, end = queue.popleft()
        if start > end:
            continue
        mid = (start + end) // 2
        sequence.append(int(mid))
        queue.append((start, mid - 1))
        queue.append((mid + 1, end))
    return tuple(sequence)


class Goal(ABC):
    def __init__(self):
        pass

    # TODO: this should be a coficturaiotn not an ndarray
    @abstractmethod
    def satisfies_constraints(self, q: NDArray, mode: "Mode", tolerance: float) -> bool:
        pass

    @abstractmethod
    def sample(self, mode: "Mode") -> NDArray:
        pass

    @abstractmethod
    def serialize(self):
        pass

    @classmethod
    @abstractmethod
    def from_data(cls, data):
        pass


# class DummyGoal(ABC):
#     def __init__(self):
#         pass

#     def satisfies_constraints(self, q, tolerance):
#         return True

#     def sample(self):
#         pass


class GoalRegion(Goal):
    def __init__(self, limits: NDArray):
        self.limits = limits

    def satisfies_constraints(self, q: NDArray, mode: "Mode", tolerance: float) -> bool:
        if np.all(q > self.limits[0, :]) and np.all(q < self.limits[1, :]):
            return True

    def sample(self, mode: "Mode") -> NDArray:
        q = (
            np.random.rand(len(self.limits[0, :]))
            * (self.limits[1, :] - self.limits[0, :])
            + self.limits[0, :]
        )
        return q

    def serialize(self):
        return self.limits.tolist()

    @classmethod
    def from_data(cls, data):
        return GoalRegion(np.array(data))


# TODO: implement sampler to sample a goal
class ConstrainedGoal(Goal):
    pass


class ConditionalGoal(Goal):
    def __init__(self, conditions, goals):
        self.conditions = conditions
        self.goals = goals

    def satisfies_constraints(self, q: NDArray, mode: "Mode", tolerance: float) -> bool:
        for c, g in zip(self.conditions, self.goals):
            if (
                np.linalg.norm(mode.entry_configuration[0] - c) < tolerance
                and np.linalg.norm(g - q) < tolerance
            ):
                return True

        return False

    def sample(self, mode: "Mode") -> NDArray:
        for c, g in zip(self.conditions, self.goals):
            if np.linalg.norm(mode.entry_configuration[0] - c) < 1e-8:
                return g

        raise ValueError("No feasible goal in mode")

    def serialize(self):
        print("This is not yet implemented")
        raise NotImplementedError

    @classmethod
    def from_data(cls, data):
        print("This is not yet implemented")
        raise NotImplementedError


class GoalSet(Goal):
    def __init__(self, goals):
        self.goals = goals

    def satisfies_constraints(self, q: NDArray, mode: "Mode", tolerance: float) -> bool:
        for g in self.goals:
            if np.linalg.norm(g - q) < tolerance:
                return True

        return False

    def sample(self, mode: "Mode") -> NDArray:
        rnd = np.random.randint(0, len(self.goals))
        return self.goals[rnd]

    def serialize(self):
        return [goal.tolist() for goal in self.goals]

    @classmethod
    def from_data(cls, data):
        return GoalSet([np.array(goal) for goal in data])


class SingleGoal(Goal):
    def __init__(self, goal: NDArray):
        self.goal = goal

    def satisfies_constraints(
        self, q: ry.Config, mode: "Mode", tolerance: float
    ) -> bool:
        if np.linalg.norm(self.goal - q) < tolerance:
            return True

        return False

    def sample(self, mode: "Mode") -> NDArray:
        return self.goal

    def serialize(self):
        return self.goal.tolist()

    @classmethod
    def from_data(cls, data):
        return SingleGoal(np.array(data))


class Task:
    name: str
    robots: List[str]
    goal: Goal

    # things for manipulation
    type: str
    frames: List[str]
    side_effect: str

    # things for the future:
    constraints = List

    def __init__(
        self, robots: List[str], goal: NDArray, type=None, frames=None, side_effect=None
    ):
        self.robots = robots
        self.goal = goal
        self.name = None

        # constraints
        self.type = type
        self.frames = frames
        self.side_effect = side_effect


class Mode:
    __slots__ = (
        "task_ids",
        "entry_configuration",
        "sg",
        "id",
        "prev_mode",
        "next_modes",
<<<<<<< HEAD
        "additional_hash_info",
=======
>>>>>>> c81b9ae7
        "_cached_hash",
    )

    task_ids: List[int]
    entry_configuration: Configuration
    sg: Dict[str, tuple]

    id: int
    prev_mode: "Mode"
    next_modes: List["Mode"]
    additional_hash_info: any

    id_counter = 0

    def __init__(self, task_list, entry_configuration):
        self.task_ids = task_list
        self.entry_configuration = entry_configuration

        self.prev_mode = None
        self.sg = {}
        self.next_modes = []

        self.id = Mode.id_counter
        Mode.id_counter += 1

        self._cached_hash = None

        self.additional_hash_info = None

    def __repr__(self):
        return f"Tasks: {self.task_ids}, id: {self.id}"

    def __eq__(self, other):
        if not isinstance(other, Mode):
            return False

<<<<<<< HEAD
        if self.task_ids != other.task_ids:
            return False
=======
        if self.task_ids == other.task_ids:
            return True
>>>>>>> c81b9ae7

        return hash(self) == hash(other)

    def __hash__(self):
        if self._cached_hash is None:
            entry_hash = 0
            sg_fitered = {
                k: (v[0], v[1], v[2]) if len(v) > 2 else v for k, v in self.sg.items()
            }
            sg_hash = hash(frozenset(sg_fitered.items()))
            task_hash = hash(tuple(self.task_ids))
            self._cached_hash = hash(
                (entry_hash, sg_hash, task_hash, self.additional_hash_info)
            )

        return self._cached_hash


class State:
    q: Configuration
    mode: Mode

    def __init__(self, q: Configuration, m: Mode):
        self.q = q
        self.mode = m

    def to_dict(self):
        return {"q": self.q.state().tolist(), "mode": self.mode.task_ids}


def state_dist(start: State, end: State) -> float:
    if start.mode != end.mode:
        return np.inf

    return config_dist(start.q, end.q)


class BaseModeLogic(ABC):
    tasks: List[Task]
    _task_name_dict: Dict[str, Task]
    _task_id_dict: Dict[str, int]

    def __init__(self):
        self.prev_mode = None
        self.start_mode = self.make_start_mode()
        self._terminal_task_ids = self.make_symbolic_end()

    def _get_task_by_name(self, name):
        for t in self.tasks:
            if t.name == name:
                return t

    def _get_task_id_by_name(self, name):
        for i, t in enumerate(self.tasks):
            if t.name == name:
                return i

    @abstractmethod
    def make_start_mode(self):
        pass

    @abstractmethod
    def make_symbolic_end(self):
        pass

    @abstractmethod
    def get_valid_next_task_combinations(self, m: Mode):
        pass

    @abstractmethod
    def is_terminal_mode(self, mode: Mode):
        pass

    @abstractmethod
    def done(self, q: Configuration, m: Mode) -> bool:
        pass

    @abstractmethod
    def get_next_modes(self, q: Configuration, mode: Mode):
        pass

    @abstractmethod
    def is_transition(self, q: Configuration, m: Mode) -> bool:
        pass

    @abstractmethod
    def get_active_task(self, current_mode: Mode, next_task_ids: List[int]) -> Task:
        pass


class UnorderedButAssignedMixin(BaseModeLogic):
    tasks: List[int]
    per_robot_tasks: List[List[int]]

    terminal_task: int

    def make_start_mode(self):
        ids = [0] * self.start_pos.num_agents()
        m = Mode(ids, self.start_pos)
        return m

    def make_symbolic_end(self):
        return [self.terminal_task] * self.start_pos.num_agents()

    def get_valid_next_task_combinations(self, mode: Mode):
        # print(f"called get valid next with {mode.task_ids}")
        if self.is_terminal_mode(mode):
            return []

        # check which tasks have been done, return all possible next combinations
        unfinished_tasks_per_robot = copy.deepcopy(self.per_robot_tasks)
        # for i in range(len(unfinished_tasks_per_robot)):
        #     unfinished_tasks_per_robot[i].append(self.terminal_task)

        # there might be a problem that until now we assumed that the mode is markov
        # (i.e it does not matter what we did before for the current task)
        # m.prev_mode

        # print(f"current mode {mode.task_ids}")
        # print("unfinished tasks", unfinished_tasks_per_robot)

        if mode.prev_mode is None:
            has_unfinished_tasks = True
        else:
            pm = mode.prev_mode
            # print("prev ids")
            while pm:
                # print(pm.task_ids)
                task_ids = pm.task_ids
                for i, task_id in enumerate(task_ids):
                    if (
                        task_id in unfinished_tasks_per_robot[i]
                        and task_id != mode.task_ids[i]
                    ):
                        # print(f"trying to remove {task_id}")
                        unfinished_tasks_per_robot[i].remove(task_id)

                pm = pm.prev_mode

            has_unfinished_tasks = False
            for i, tasks in enumerate(unfinished_tasks_per_robot):
                # print(i, tasks)
                if len(tasks) > 0:
                    # unfinished_tasks_per_robot[i].append(self.terminal_task)
                    has_unfinished_tasks = True
                if len(tasks) == 1 and tasks[0] == mode.task_ids[i]:
                    unfinished_tasks_per_robot[i].append(self.terminal_task)
                    # print(f"ADDED TERMINAL TO {i}")

        # print("Unfinished tasks", unfinished_tasks_per_robot)

        if has_unfinished_tasks:
            # print("Unfinished tasks", unfinished_tasks_per_robot)
            next_states = []  # No switch, all agents continue
            num_agents = len(mode.task_ids)

            for i in range(num_agents):
                current_task = mode.task_ids[i]
                for t in unfinished_tasks_per_robot[i]:
                    if t != current_task:
                        new_state = copy.deepcopy(mode.task_ids)
                        new_state[i] = t
                        next_states.append(new_state)

            # print("current task ids", mode.task_ids)
            # print("possible next tasks:", next_states)
            # print()

            return next_states

        return [[self.terminal_task] * self.start_pos.num_agents()]

    def is_terminal_mode(self, mode: Mode):
        # check if all task shave been done
        if all([t == self.terminal_task for t in mode.task_ids]):
            return True

        return False

    def done(self, q: Configuration, m: Mode) -> bool:
        if not self.is_terminal_mode(m):
            return False

        # check if this configuration fulfills the final goals
        terminal_task = self.tasks[self.terminal_task]
        involved_robots = terminal_task.robots

        q_concat = []
        for r in involved_robots:
            r_idx = self.robots.index(r)
            q_concat.append(q.robot_state(r_idx))

        q_concat = np.concatenate(q_concat)

        if terminal_task.goal.satisfies_constraints(q_concat, mode=m, tolerance=1e-8):
            return True

        return False

    def get_next_modes(self, q: Configuration, mode: Mode):
        # needs to be changed to get next modes
        valid_next_combinations = self.get_valid_next_task_combinations(mode)

        # print(valid_next_combinations)

        possible_next_mode_ids = []
        for next_mode_ids in valid_next_combinations:
            for i in range(len(self.robots)):
                if next_mode_ids[i] != mode.task_ids[i]:
                    # need to check if the goal conditions for this task are fulfilled in the current state
                    task = self.tasks[mode.task_ids[i]]
                    q_concat = []
                    for r in task.robots:
                        r_idx = self.robots.index(r)
                        q_concat.append(q.robot_state(r_idx))

                    q_concat = np.concatenate(q_concat)

                    if task.goal.satisfies_constraints(
                        q_concat, mode=mode, tolerance=1e-8
                    ):
                        possible_next_mode_ids.append(next_mode_ids)

        # assert(False)

        # print(possible_next_mode_ids)

        # random_next_mode_ids = random.choice(possible_next_mode_ids)
        # next_mode = Mode(random_next_mode_ids, q)

        # print("randomly chosen ids", random_next_mode_ids)
        # print()

        # # check if there is a mode that is not yet in the next_modes
        # for tasks in possible_next_mode_ids:
        #     if tasks not in [m.task_ids for m in mode.next_modes]:
        #         print("not found", tasks)

        next_modes = []

        for next_id in possible_next_mode_ids:
            next_mode = Mode(next_id, q)

            next_mode.prev_mode = mode
            tmp = tuple(tuple(sublist) for sublist in valid_next_combinations)
            next_mode.additional_hash_info = tmp

            sg = self.get_scenegraph_info_for_mode(next_mode)
            next_mode.sg = sg

            mode_exists = False
            for nm in mode.next_modes:
                if hash(nm) == hash(next_mode):
                    # print("AAAAAAAAAA")
                    next_modes.append(nm)
                    mode_exists = True

                    break

            if not mode_exists:
                mode.next_modes.append(next_mode)
                next_modes.append(next_mode)

        # print(mode)
        # print(mode.next_modes)
        # print()

        return next_modes

    def is_transition(self, q: Configuration, m: Mode) -> bool:
        if self.is_terminal_mode(m):
            return False

        # check if any of the robots is fulfilling its goal constraints
        next_mode_ids = self.get_valid_next_task_combinations(m)

        for next_mode in next_mode_ids:
            for i in range(len(self.robots)):
                if next_mode[i] != m.task_ids[i]:
                    # need to check if the goal conditions for this task are fulfilled in the current state
                    task = self.tasks[m.task_ids[i]]
                    q_concat = []
                    for r in task.robots:
                        r_idx = self.robots.index(r)
                        q_concat.append(q.robot_state(r_idx))

                    q_concat = np.concatenate(q_concat)

                    if task.goal.satisfies_constraints(
                        q_concat, mode=m, tolerance=1e-8
                    ):
                        return True

        return False

    def get_active_task(self, current_mode: Mode, next_task_ids: List[int]) -> Task:
        if next_task_ids is None:
            # we should return the terminal task here
            return self.tasks[self._terminal_task_ids[0]]
        else:
            different_tasks = []
            for i, task_id in enumerate(current_mode.task_ids):
                if task_id != next_task_ids[i]:
                    different_tasks.append(task_id)

            # print("next", next_task_ids)
            # print("current", current_mode.task_ids)
            # print("changing task_ids", different_tasks)
            different_tasks = list(set(different_tasks))
            assert len(different_tasks) == 1

            return self.tasks[different_tasks[0]]


class FreeMixin(BaseModeLogic):
    tasks: List[int]
    task_groups: List[
        List[int]
    ]  # describes groups of tasks of which one has to be done
    terminal_task: int

    def make_start_mode(self):
        ids = [0] * self.start_pos.num_agents()
        m = Mode(ids, self.start_pos)
        return m

    def make_symbolic_end(self):
        return [self.terminal_task] * self.start_pos.num_agents()

    def get_valid_next_task_combinations(self, mode: Mode):
        # check which tasks have been done, return all possible next combinations
        unfinished_tasks = []

        # there might be a problem that until now we assumed that the mode is markov
        # (i.e it does not matter what we did before for the current task)
        # m.prev_mode

        if mode.prev_mode is None:
            return []

        pm = mode.prev_mode
        while pm:
            task_ids = pm.task_ids
            for i, task_id in enumerate(task_ids):
                unfinished_tasks.remove(task_id)

            pm = pm.prev_mode

        has_unifinished_tasks = False
        for tasks in unfinished_tasks:
            if len(tasks) > 0:
                has_unifinished_tasks = True

        if has_unifinished_tasks:
            valid_combinations = list(
                product(*[[unfinished_tasks] * self.start_pos.num_agents()])
            )
            return valid_combinations

        return self.terminal_task

    def is_terminal_mode(self, mode: Mode):
        # check if all task shave been done
        if all([t == self.terminal_task for t in mode.task_ids]):
            return True

        return False

    def done(self, q: Configuration, m: Mode) -> bool:
        if not self.is_terminal_mode(m):
            return False

        # check if this configuration fulfills the final goals
        terminal_task = self.tasks[self.terminal_task]
        involved_robots = terminal_task.robots

        q_concat = []
        for r in involved_robots:
            r_idx = self.robots.index(r)
            q_concat.append(q.robot_state(r_idx))

        q_concat = np.concatenate(q_concat)

        if terminal_task.goal.satisfies_constraints(q_concat, mode=m, tolerance=1e-8):
            return True

        return False

    def get_next_modes(self, q: Configuration, mode: Mode):
        # needs to be changed to get next modes
        valid_next_combinations = self.get_valid_next_task_combinations(mode)

        possible_next_mode_ids = []
        for next_mode_ids in valid_next_combinations:
            for i in range(len(self.robots)):
                if next_mode_ids[i] != mode.task_ids[i]:
                    # need to check if the goal conditions for this task are fulfilled in the current state
                    task = self.tasks[mode.task_ids[i]]
                    q_concat = []
                    for r in task.robots:
                        r_idx = self.robots.index(r)
                        q_concat.append(q.robot_state(r_idx))

                    q_concat = np.concatenate(q_concat)

                    if task.goal.satisfies_constraints(
                        q_concat, mode=mode, tolerance=1e-8
                    ):
                        possible_next_mode_ids.append(next_mode_ids)

        assert False
        random_next_mode_id = random.choice(possible_next_mode_ids)
        next_mode = Mode(random_next_mode_id, q)

        return [next_mode]

    def is_transition(self, q: Configuration, m: Mode) -> bool:
        if self.is_terminal_mode(m):
            return False

        # check if any of the robots is fulfilling its goal constraints
        next_mode_ids = self.get_valid_next_task_combinations(m)

        for next_mode in next_mode_ids:
            for i in range(len(self.robots)):
                if next_mode[i] != m.task_ids[i]:
                    # need to check if the goal conditions for this task are fulfilled in the current state
                    task = self.tasks[m.task_ids[i]]
                    q_concat = []
                    for r in task.robots:
                        r_idx = self.robots.index(r)
                        q_concat.append(q.robot_state(r_idx))

                    q_concat = np.concatenate(q_concat)

                    if task.goal.satisfies_constraints(
                        q_concat, mode=m, tolerance=1e-8
                    ):
                        return True

        return False

    def get_active_task(self, current_mode: Mode, next_task_ids: List[int]) -> Task:
        if next_task_ids is None:
            # we should return the terminal task here
            return self.tasks[self._terminal_task_ids[0]]
        else:
            different_tasks = []
            for i, task_id in enumerate(current_mode.task_ids):
                if task_id != next_task_ids[i]:
                    different_tasks.append(task_id)

            # print("next", next_task_ids)
            # print("current", current_mode.task_ids)
            # print("changing task_ids", different_tasks)
            different_tasks = list(set(different_tasks))
            assert len(different_tasks) == 1

            return self.tasks[different_tasks[0]]


# concrete implementations of the required abstract classes for the sequence-setting.
# TODO: technically, this is a specialization of the dependency graph below - should we make this explicit?
class SequenceMixin(BaseModeLogic):
    sequence: List[int]
    tasks: List[Task]

    def _make_sequence_from_names(self, names: List[str]) -> List[int]:
        sequence = []

        for name in names:
            no_task_with_name_found = True
            for idx, task in enumerate(self.tasks):
                if name == task.name:
                    sequence.append(idx)
                    no_task_with_name_found = False

            if no_task_with_name_found:
                raise ValueError(f"Task with name {name} not found.")

        return sequence

    def make_start_mode(self) -> Mode:
        mode_dict = {}

        for task_index in self.sequence:
            task_robots = self.tasks[task_index].robots

            for r in task_robots:
                if r not in mode_dict:
                    mode_dict[r] = task_index

        task_ids = []
        for r in self.robots:
            task_ids.append(mode_dict[r])

        start_mode = Mode(task_ids, self.start_pos)
        sg = self.get_scenegraph_info_for_mode(start_mode, is_start_mode=True)
        start_mode.sg = sg
        return start_mode

    def make_symbolic_end(self) -> List[int]:
        mode_dict = {}

        for task_index in self.sequence:
            task_robots = self.tasks[task_index].robots

            # difference to above: we do not check if the robot already has a task assigned
            for r in task_robots:
                mode_dict[r] = task_index

        mode = []
        for r in self.robots:
            mode.append(mode_dict[r])

        return mode

    def is_terminal_mode(self, mode: Mode):
        if mode.task_ids == self._terminal_task_ids:
            return True

        return False

    def get_current_seq_index(self, mode: Mode) -> int:
        # Approach: iterate through all indices, find them in the sequence, and check which is the one
        # that has to be fulfilled first
        min_sequence_pos = len(self.sequence) - 1
        for i, task_id in enumerate(mode.task_ids):
            # print("robots in task:", self.tasks[m].robots, self.sequence.index(m))
            if task_id != self._terminal_task_ids[i]:
                min_sequence_pos = min(self.sequence.index(task_id), min_sequence_pos)

        return min_sequence_pos

    def get_sequence(self):
        return self.sequence

    def get_robot_sequence(self, robot: str):
        pass

    def get_goal_constrained_robots(self, mode: Mode) -> List[str]:
        seq_index = self.get_current_seq_index(mode)
        task = self.tasks[self.sequence[seq_index]]
        return task.robots

    def done(self, q: Configuration, m: Mode) -> bool:
        if not self.is_terminal_mode(m):
            return False

        terminal_task_idx = self.sequence[-1]
        terminal_task = self.tasks[terminal_task_idx]
        involved_robots = terminal_task.robots

        q_concat = []
        for r in involved_robots:
            r_idx = self.robots.index(r)
            q_concat.append(q.robot_state(r_idx))

        q_concat = np.concatenate(q_concat)

        if terminal_task.goal.satisfies_constraints(q_concat, mode=m, tolerance=1e-8):
            return True

        return False

    def is_transition(self, q: Configuration, m: Mode) -> bool:
        if self.is_terminal_mode(m):
            return False

        task = self.get_active_task(m, None)

        q_concat = []
        for r in task.robots:
            r_idx = self.robots.index(r)
            q_concat.append(q.robot_state(r_idx))

        q_concat = np.concatenate(q_concat)

        if task.goal.satisfies_constraints(q_concat, mode=m, tolerance=1e-8):
            return True

        return False

    def get_valid_next_task_combinations(self, mode: Mode) -> List[List[int]]:
        if self.is_terminal_mode(mode):
            return []

        seq_idx = self.get_current_seq_index(mode)

        # find the next mode for the currently constrained one(s)
        task_idx = self.sequence[seq_idx]
        rs = self.tasks[task_idx].robots

        next_task_ids = mode.task_ids.copy()

        # find next occurrence of the robot in the sequence/dep graph
        for r in rs:
            for idx in self.sequence[seq_idx + 1 :]:
                if r in self.tasks[idx].robots:
                    r_idx = self.robots.index(r)
                    next_task_ids[r_idx] = idx
                    break

        return [next_task_ids]

    def get_next_modes(self, q: Optional[Configuration], mode: Mode) -> Mode:
        next_task_ids = self.get_valid_next_task_combinations(mode)[0]

        next_mode = Mode(task_list=next_task_ids, entry_configuration=q)
        next_mode.prev_mode = mode

        sg = self.get_scenegraph_info_for_mode(next_mode)
        next_mode.sg = sg

        for nm in mode.next_modes:
            if hash(nm) == hash(next_mode):
                return [nm]

        mode.next_modes.append(next_mode)

        return [next_mode]

    def get_active_task(self, current_mode: Mode, next_task_ids: List[int]) -> Task:
        seq_idx = self.get_current_seq_index(current_mode)
        return self.tasks[self.sequence[seq_idx]]


class DependencyGraphMixin(BaseModeLogic):
    graph: DependencyGraph
    tasks: List[Task]

    def _make_sequence_from_names(self, names: List[str]) -> List[int]:
        sequence = []

        for name in names:
            no_task_with_name_found = True
            for idx, task in enumerate(self.tasks):
                if name == task.name:
                    sequence.append(idx)
                    no_task_with_name_found = False

            if no_task_with_name_found:
                raise ValueError(f"Task with name {name} not found.")

        return sequence

    def _make_start_mode_from_sequence(self, sequence) -> Mode:
        mode_dict = {}

        for task_index in sequence:
            task_robots = self.tasks[task_index].robots

            for r in task_robots:
                if r not in mode_dict:
                    mode_dict[r] = task_index

        task_ids = []
        for r in self.robots:
            task_ids.append(mode_dict[r])

        start_mode = Mode(task_ids, self.start_pos)
        sg = self.get_scenegraph_info_for_mode(start_mode, is_start_mode=True)
        start_mode.sg = sg
        return start_mode

    def _make_terminal_mode_from_sequence(self, sequence) -> Mode:
        mode_dict = {}
        _completed_symbolic_tasks_cache: Dict[Mode, List[str]]

        for task_index in sequence:
            task_robots = self.tasks[task_index].robots

            # difference to above: we do not check if the robot already has a task assigned
            for r in task_robots:
                mode_dict[r] = task_index

        mode = []
        for r in self.robots:
            mode.append(mode_dict[r])

        return mode

    def _verify_graph(self) -> bool:
        # ensure that there are no multiple root nodes for the same robot
        # ensure that there is only one leaf node

        return True

    def make_start_mode(self) -> Mode:
        possible_named_sequence = self.graph.get_build_order()
        possible_id_sequence = self._make_sequence_from_names(possible_named_sequence)

        return self._make_start_mode_from_sequence(possible_id_sequence)

    def make_symbolic_end(self) -> Mode:
        possible_named_sequence = self.graph.get_build_order()
        possible_id_sequence = self._make_sequence_from_names(possible_named_sequence)

        return self._make_terminal_mode_from_sequence(possible_id_sequence)

    def _get_finished_tasks_from_mode(self, mode: Mode) -> List[str]:
        completed_tasks = []
        for i, task_id in enumerate(mode.task_ids):
            robot = self.robots[i]
            task_name = self.tasks[task_id].name

            dependencies = self.graph.get_all_dependencies(task_name)

            for dep in dependencies:
                robots = self._get_task_by_name(dep).robots
                if robot in robots:
                    completed_tasks.append(dep)

        # make unique
        completed_tasks = list(set(completed_tasks))

        return completed_tasks

    def get_valid_next_task_combinations(self, m: Mode) -> List[List[int]]:
        # construct set of all already done tasks
        done_tasks = self._get_finished_tasks_from_mode(m)

        if m.task_ids == self._terminal_task_ids:
            return []

        mode_task_names = []
        for task_id in m.task_ids:
            mode_task_names.append(self.tasks[task_id].name)

        possible_next_task_ids = []

        for task_name in mode_task_names:
            dependencies = self.graph.get_all_dependencies(task_name)
            if all(dep in done_tasks or dep == task_name for dep in dependencies):
                # this is a possible next task
                robots = self._get_task_by_name(task_name).robots

                new_task_ids = m.task_ids.copy()

                for r in robots:
                    i = self.robots.index(r)
                    new_task_ids[i] = self._get_task_id_by_name(
                        self._get_next_task_for_robot(task_name, self.robots[i])
                    )

                possible_next_task_ids.append(new_task_ids)

        # print(possible_next_task_ids)
        return possible_next_task_ids

    def _get_next_task_for_robot(self, current_task_name, robot):
        possible_order = self.graph.get_build_order()
        idx = possible_order.index(current_task_name)
        for name in possible_order[idx + 1 :]:
            id = self._get_task_id_by_name(name)
            involved_robots = self.tasks[id].robots
            if robot in involved_robots:
                return name

    def get_next_modes(self, q: Configuration, mode: Mode):
        next_mode_ids = self.get_valid_next_task_combinations(mode)

        # all of this is duplicated with the method below
        # TODO: can it be possible that multiple mode transitions are possible?
        # TODO: should we change this to 'get_next_modes'?
        for next_mode in next_mode_ids:
            for i in range(len(self.robots)):
                if next_mode[i] != mode.task_ids[i]:
                    # need to check if the goal conditions for this task are fulfilled in the current state
                    task = self.tasks[mode.task_ids[i]]
                    q_concat = []
                    for r in task.robots:
                        r_idx = self.robots.index(r)
                        q_concat.append(q.robot_state(r_idx))

                    q_concat = np.concatenate(q_concat)

                    if task.goal.satisfies_constraints(
                        q_concat, mode=mode, tolerance=1e-8
                    ):
                        tmp = Mode(task_list=next_mode.copy(), entry_configuration=q)
                        tmp.prev_mode = mode

                        sg = self.get_scenegraph_info_for_mode(tmp)
                        tmp.sg = sg

                        for nm in mode.next_modes:
                            if hash(nm) == hash(tmp):
                                return [nm]

                        mode.next_modes.append(tmp)
                        # print(mode.next_modes)

                        return [tmp]

        raise ValueError("This does not fulfill the constraints to reach a new mode.")

    def is_transition(self, q: Configuration, m: Mode) -> bool:
        if self.is_terminal_mode(m):
            return False

        next_mode_ids = self.get_valid_next_task_combinations(m)

        for next_mode in next_mode_ids:
            for i in range(len(self.robots)):
                if next_mode[i] != m.task_ids[i]:
                    # need to check if the goal conditions for this task are fulfilled in the current state
                    task = self.tasks[m.task_ids[i]]
                    q_concat = []
                    for r in task.robots:
                        r_idx = self.robots.index(r)
                        q_concat.append(q.robot_state(r_idx))

                    q_concat = np.concatenate(q_concat)

                    if task.goal.satisfies_constraints(
                        q_concat, mode=m, tolerance=1e-8
                    ):
                        return True

        return False

    def done(self, q: Configuration, mode: Mode):
        if not self.is_terminal_mode(mode):
            return False

        leaf_nodes = list(self.graph.get_leaf_nodes())
        assert len(leaf_nodes) == 1

        terminal_task_name = leaf_nodes[0]
        terminal_task = self._get_task_by_name(terminal_task_name)
        involved_robots = terminal_task.robots

        q_concat = []
        for r in involved_robots:
            r_idx = self.robots.index(r)
            q_concat.append(q.robot_state(r_idx))

        q_concat = np.concatenate(q_concat)

        if terminal_task.goal.satisfies_constraints(
            q_concat, mode=mode, tolerance=1e-8
        ):
            return True

        return False

    def is_terminal_mode(self, mode: Mode):
        if mode.task_ids == self._terminal_task_ids:
            return True

        return False

    def get_active_task(self, current_mode: Mode, next_task_ids: List[int]) -> Task:
        if next_task_ids is None:
            # we should return the terminal task here
            return self.tasks[self._terminal_task_ids[0]]
        else:
            different_tasks = []
            for i, task_id in enumerate(current_mode.task_ids):
                if task_id != next_task_ids[i]:
                    different_tasks.append(task_id)

            # print("next", next_task_ids)
            # print("current", current_mode.task_ids)
            # print("changing task_ids", different_tasks)
            different_tasks = list(set(different_tasks))
            assert len(different_tasks) == 1

            return self.tasks[different_tasks[0]]


# TODO: split into env + problem specification
class BaseProblem(ABC):
    robots: List[str]
    robot_dims: Dict[str, int]
    robot_idx: Dict[str, NDArray]
    start_pos: Configuration

    start_mode: Mode
    _terminal_task_ids: List[int]

    # misc
    # collision_tolerance: float
    # collision_resolution: float

    # def __init__(self):
    #     self.collision_tolerance = 0.01
    #     self.collision_resolution = 0.01

    def serialize_tasks(self):
        # open file
        task_list = []

        for t in self.tasks:
            task_data = {
                "name": t.name,
                "robots": t.robots,
                "goal_type": type(t.goal).__name__,
                "goal": t.goal.serialize(),
                "type": t.type,
                "frames": t.frames,
                "side_effect": t.side_effect,
            }

            task_list.append(task_data)

        return task_list

    def export_tasks(self, path):
        task_list = self.serialize_tasks()
        with open(path, "w") as file:
            for task_data in task_list:
                file.write(f"{task_data}\n")

    def import_tasks(self, path):
        with open(path, "r") as file:
            task_list = []
            for line in file:
                task_data = eval(
                    line.strip()
                )  # Convert string representation back to dictionary
                goal_type = task_data["goal_type"]

                goal = None
                if goal_type == "SingleGoal":
                    goal = SingleGoal.from_data(task_data["goal"])
                elif goal_type == "GoalRegion":
                    goal = GoalRegion.from_data(task_data["goal"])
                elif goal_type == "GoalSet":
                    goal = GoalSet.from_data(task_data["goal"])
                elif goal_type == "ConditionalGoal":
                    goal = ConditionalGoal.from_data(task_data["goal"])
                elif goal_type == "ConstrainedGoal":
                    goal = ConstrainedGoal.from_data(task_data["goal"])

                task = Task(
                    robots=task_data["robots"],
                    goal=goal,
                    type=task_data["type"],
                    frames=task_data["frames"],
                    side_effect=task_data["side_effect"],
                )
                task.name = task_data["name"]
                task_list.append(task)

            self.tasks = task_list

    # visualization
    @abstractmethod
    def show_config(self, q: Configuration):
        pass

    @abstractmethod
    def show(self):
        pass

    ## General methods
    def get_start_pos(self):
        return self.start_pos

    def get_start_mode(self):
        return self.start_mode

    def get_robot_dim(self, robot: str):
        return self.robot_dims[robot]

    def get_all_bounds(self):
        self.bounds

    # def get_robot_bounds(self, robot):
    #     self.bounds

    @abstractmethod
    def done(self, q: Configuration, mode: Mode):
        pass

    @abstractmethod
    def is_transition(self, q: Configuration, m: Mode) -> bool:
        pass

    @abstractmethod
    def get_next_modes(self, q: Configuration, mode: Mode):
        pass

    @abstractmethod
    def get_active_task(self, mode: Mode, next_task_ids: List[int]) -> Task:
        pass

    # @abstractmethod
    # def get_tasks_for_mode(self, mode: Mode) -> List[Task]:
    #     pass

    # Collision checking and environment related methods
    @abstractmethod
    def get_scenegraph_info_for_mode(self, mode: Mode, is_start_mode: bool = False):
        pass

    @abstractmethod
    def set_to_mode(self, mode: Mode):
        pass

    @abstractmethod
    def is_collision_free(self, q: Optional[Configuration], mode: Mode) -> bool:
        pass

    def is_collision_free_for_robot(
        self, r: str, q: NDArray, m: Mode, collision_tolerance: float = 0.01
    ) -> bool:
        raise NotImplementedError

    @abstractmethod
    def is_edge_collision_free(
        self,
        q1: Configuration,
        q2: Configuration,
        m: Mode,
        resolution: float = None,
        tolerance: float = None,
        include_endpoints: bool = False,
        N_start: int = 0,
        N_max: int = None,
    ) -> bool:
        pass

    def is_path_collision_free(
        self,
        path: List[State],
        binary_order=True,
        resolution=None,
        tolerance=None,
        check_edges_in_order=False,
    ) -> bool:
        if tolerance is None:
            tolerance = self.collision_tolerance

        if resolution is None:
            resolution = self.collision_resolution

        if binary_order:
            # idx = list(range(len(path) - 1))
            # np.random.shuffle(idx)
            idx = generate_binary_search_indices(len(path) - 1)
        else:
            idx = list(range(len(path) - 1))

        # valid_edges = 0

        if check_edges_in_order:
            for i in idx:
                # skip transition nodes
                # if path[i].mode != path[i + 1].mode:
                #     continue

                q1 = path[i].q
                q2 = path[i + 1].q
                mode = path[i].mode

                if not self.is_collision_free(q1, mode):
                    return False

                if not self.is_edge_collision_free(
                    q1,
                    q2,
                    mode,
                    resolution=resolution,
                    tolerance=tolerance,
<<<<<<< HEAD
                    include_endpoints=False,
=======
                    include_endpoints=True,
>>>>>>> c81b9ae7
                ):
                    return False

                # valid_edges += 1

            if not self.is_collision_free(path[-1].q, path[-1].mode):
                return False

            # print("checked edges in shortcutting: ", valid_edges)
        else:
            edge_queue = list(idx)
            checks_per_iteration = 10
            N_start = 0
            N_max = N_start + checks_per_iteration
            while edge_queue:
                edges_to_remove = []
                for i in edge_queue:
                    q1 = path[i].q
                    q2 = path[i + 1].q
                    mode = path[i].mode

                    if N_start == 0:
                        if not self.is_collision_free(q1, mode):
                            return False

                    res = self.is_edge_collision_free(
                        q1,
                        q2,
                        mode,
                        resolution=resolution,
                        tolerance=tolerance,
                        include_endpoints=False,
                        N_start=N_start,
                        N_max=N_max,
                    )

                    if res is None:
                        edges_to_remove.append(i)
                        continue

                    if not res:
                        return False

                for i in edges_to_remove:
                    edge_queue.remove(i)

                N_start += checks_per_iteration
                N_max += checks_per_iteration

            if not self.is_collision_free(path[-1].q, path[-1].mode):
                return False

        return True

    def is_valid_plan(self, path: List[State]) -> bool:
        # check if it is collision free and if all modes are passed in order
        # only take the configuration into account for that
        mode = self.start_mode
        collision = False
        for i in range(len(path)):
            mode = path[i].mode

            # check if the state is collision free
            if not self.is_collision_free(path[i].q, mode):
                print(f"There is a collision at index {i}")
                # col = self.C.getCollisionsTotalPenetration()
                # print(col)
                # self.show()
                collision = True

            # if the next mode is a transition, check where to go
            # if i < len(path) - 1 and self.is_transition(path[i].q, mode):
            #     # TODO: this does not work if multiple switches are possible at the same time
            #     next_mode = self.get_next_mode(path[i].q, mode)

            #     if path[i + 1].mode == next_mode:
            #         mode = next_mode

        if not self.done(path[-1].q, path[-1].mode):
            print("Final mode not reached")
            return False

        if collision:
            print("There was a collision")
            return False

        return True

    @abstractmethod
    def config_cost(self, start: Configuration, goal: Configuration) -> float:
        pass

    @abstractmethod
    def batch_config_cost(
        self,
        starts: List[Configuration],
        ends: List[Configuration],
    ) -> List[float]:
        pass

    def state_cost(self, start: State, end: State) -> float:
        if start.mode != end.mode:
            return np.inf

        return self.config_cost(start.q, end.q)<|MERGE_RESOLUTION|>--- conflicted
+++ resolved
@@ -20,11 +20,8 @@
 from functools import cache
 from collections import deque
 
-<<<<<<< HEAD
 from itertools import product
 
-=======
->>>>>>> c81b9ae7
 
 @cache
 def generate_binary_search_indices(N):
@@ -216,10 +213,7 @@
         "id",
         "prev_mode",
         "next_modes",
-<<<<<<< HEAD
         "additional_hash_info",
-=======
->>>>>>> c81b9ae7
         "_cached_hash",
     )
 
@@ -256,13 +250,8 @@
         if not isinstance(other, Mode):
             return False
 
-<<<<<<< HEAD
         if self.task_ids != other.task_ids:
             return False
-=======
-        if self.task_ids == other.task_ids:
-            return True
->>>>>>> c81b9ae7
 
         return hash(self) == hash(other)
 
@@ -1330,11 +1319,7 @@
                     mode,
                     resolution=resolution,
                     tolerance=tolerance,
-<<<<<<< HEAD
                     include_endpoints=False,
-=======
-                    include_endpoints=True,
->>>>>>> c81b9ae7
                 ):
                     return False
 
