import os
import sys

from . import rai_envs
from . import rai_single_goal_envs
from . import rai_unordered_envs
from . import rai_free_envs
from . import abstract_env
from . import pinocchio_env

from multi_robot_multi_goal_planning.problems.planning_env import BaseProblem

<<<<<<< HEAD
import multi_robot_multi_goal_planning.problems.rai_envs as re
import multi_robot_multi_goal_planning.problems.rai_single_goal_envs as rsge
import multi_robot_multi_goal_planning.problems.rai_unordered_envs as rue
import multi_robot_multi_goal_planning.problems.rai_free_envs as rfe
import multi_robot_multi_goal_planning.problems.rai_envs_constrained as rec

import multi_robot_multi_goal_planning.problems.abstract_env as ae

import multi_robot_multi_goal_planning.problems.pinocchio_env as pe

def get_all_environments() -> Dict:
    # fmt: off
    environment_configs = {
        "abstract_test": lambda: ae.abstract_env_two_dim_middle_obs(),
        "2d_center_rect": lambda: ae.abstract_env_center_rect_nd(2),
        "10d_center_rect": lambda: ae.abstract_env_center_rect_nd(10),

        # pinocchio
        "pin_middle": lambda: pe.pinocchio_middle_obs(),
        "pin_other_hallway": lambda: pe.pinocchio_other_hallway(),
        "pin_2d_handover": lambda: pe.pinocchio_handover_two_dim(),
        "pin_piano": lambda: pe.pinocchio_piano_two_dim(),
        "pin_random_ur5": lambda: pe.pin_random_dual_ur5_env(),
        "pin_reorientation": lambda: pe.pin_reorientation_dual_ur5_env(),

        # 2D Environments
        "piano": lambda: re.rai_two_dim_simple_manip(),
        "simple_2d": lambda: re.rai_two_dim_env(),
        "simple_2d_no_rot": lambda: re.rai_two_dim_env(agents_can_rotate=False),
        "hallway": lambda: re.rai_hallway_two_dim(),
        "hallway_no_rot": lambda: re.rai_hallway_two_dim(agents_can_rotate=False),
        "other_hallway": lambda: re.rai_alternative_hallway_two_dim(),
        "other_hallway_no_rot": lambda: re.rai_alternative_hallway_two_dim(agents_can_rotate=False),
        "random_2d": lambda: re.rai_random_two_dim(),
        "random_2d_three_goals": lambda: re.rai_random_two_dim(num_goals=3),
        "random_2d_two_goals": lambda: re.rai_random_two_dim(num_goals=2),
        "random_2d_one_goals": lambda: re.rai_random_two_dim(num_goals=1),
        "random_2d_no_rot": lambda: re.rai_random_two_dim(agents_can_rotate=False),
        "2d_handover": lambda: re.rai_two_dim_handover(),
        "three_agents": lambda: re.rai_two_dim_three_agent_env(),

        # 2D with neighborhood
        "single_agent_mover": lambda: re.rai_two_dim_single_agent_neighbourhood(),
        
        # Envs without obstacles, used to test optimality convergence
        "one_agent_many_goals": lambda: re.rai_two_dim_env_no_obs(),
        "one_agent_many_goals_no_rot": lambda: re.rai_two_dim_env_no_obs(agents_can_rotate=False),
        "three_agent_many_goals": lambda: re.rai_two_dim_env_no_obs_three_agents(),
        "three_agent_many_goals_no_rot": lambda: re.rai_two_dim_env_no_obs_three_agents(agents_can_rotate=False),

        # Arm Environments
        "box_sorting": lambda: re.rai_ur10_arm_pick_and_place_env(),
        "eggs": lambda: re.rai_ur10_arm_egg_carton_env(),
        "eggs_five_only": lambda: re.rai_ur10_arm_egg_carton_env(5),
        "bottles": lambda: re.rai_ur10_arm_bottle_env(),
        "bottles_single": lambda: re.rai_ur10_arm_bottle_env(num_bottles=1),
        "handover": lambda: re.rai_ur10_handover_env(),        
        "triple_waypoints": lambda: re.rai_multi_panda_arm_waypoint_env(num_robots=3, num_waypoints=5),
        "welding": lambda: re.rai_quadruple_ur10_arm_spot_welding_env(),
        "simplified_welding": lambda: re.rai_quadruple_ur10_arm_spot_welding_env(num_robots=2, num_pts=2),
        "box_stacking": lambda: re.rai_ur10_arm_box_stack_env(),
        "box_stacking_two_robots": lambda: re.rai_ur10_arm_box_stack_env(num_robots=2),
        "box_stacking_two_robots_four_obj": lambda: re.rai_ur10_arm_box_stack_env(num_robots=2, num_boxes=4),
        "box_stacking_three_robots": lambda: re.rai_ur10_arm_box_stack_env(num_robots=3),
        "box_reorientation": lambda: re.rai_ur10_box_pile_cleanup_env(),
        "box_reorientation_multi_handover": lambda: re.rai_ur10_box_pile_cleanup_env(make_many_handover_poses=True),
        "pyramid": lambda: re.rai_ur10_arm_box_pyramid_appearing_parts(),
        "strut_assembly": lambda: re.rai_abb_arm_strut_assembly_env(),

        "box_rearrangement": lambda: re.rai_ur10_arm_box_rearrangement_env(), # 2 robots, 9 boxes
        "box_rearrangement_only_five": lambda: re.rai_ur10_arm_box_rearrangement_env(num_boxes=5),
        "box_rearrangement_four_robots": lambda: re.rai_ur10_arm_box_rearrangement_env(num_robots=4),
        "crl_four": lambda: re.rai_ur10_arm_box_rearrangement_env(num_robots=4, logo=True), # 2 robots, 9 boxes
        "crl_two": lambda: re.rai_ur10_arm_box_rearrangement_env(num_robots=2, logo=True), # 2 robots, 9 boxes

        "three_robot_truss": lambda: re.rai_coop_tamp_architecture("three_robot_truss"),
        "spiral_tower": lambda: re.rai_coop_tamp_architecture("spiral_tower"),
        "spiral_tower_two": lambda: re.rai_coop_tamp_architecture("spiral_tower_two"),
        "cube_four": lambda: re.rai_coop_tamp_architecture("cube_four"),
        "extreme_beam_test": lambda: re.rai_coop_tamp_architecture("extreme_beam_test"),
        
        "mobile_strut": lambda: re.rai_mobile_strut_assembly_env(),

        # mobile
        "mobile_wall_four": lambda: re.rai_mobile_manip_wall(num_robots=4),
        "mobile_wall_three": lambda: re.rai_mobile_manip_wall(num_robots=3),
        "mobile_wall_two": lambda: re.rai_mobile_manip_wall(num_robots=2),

        # single goal envs
        "two_dim_single_goal": lambda: rsge.rai_two_dim_env(),
        "two_dim_single_goal_no_rot": lambda: rsge.rai_two_dim_env(agents_can_rotate=False),
        "random_2d_single_goal": lambda: rsge.rai_random_two_dim(),
        "random_2d_single_goal_no_rot": lambda: rsge.rai_random_two_dim(agents_can_rotate=False),
        "hallway_single_goal": lambda: rsge.rai_hallway_two_dim(),
        "hallway_single_goal_no_rot": lambda: rsge.rai_hallway_two_dim(agents_can_rotate=False),
    
        "single_agent_box_stacking": lambda: re.rai_ur10_arm_box_stack_env(num_robots=1, num_boxes=2),
        "single_agent_box_reorientation": lambda: re.rai_ur10_box_pile_cleanup_env(num_boxes=2),

        # single robot, single goal: debugging
        "two_dim_single_robot_single_goal": lambda: rsge.rai_random_two_dim_single_agent(),
        "two_dim_single_robot_single_goal_w_rot": lambda: rsge.rai_random_two_dim_single_agent(agents_can_rotate=True),
        "single_panda_arm_single_goal": lambda: rsge.rai_single_panda_arm_single_goal_env(),
        "single_agent_box_rearrangement": lambda: re.rai_ur10_arm_box_rearrangement_env(num_robots=1, num_boxes=2),
      
        # 3d single goal envs
        "multi_agent_panda_single_goal": lambda: rsge.rai_multi_panda_arm_single_goal_env(),
        "handover_single_goal": lambda: rsge.rai_ur10_handover_env(),

        ##### DEPENDENCY GRAPHS
        "hallway_dep": lambda: re.rai_hallway_two_dim_dependency_graph(),
        "other_hallway_dep": lambda: re.rai_alternative_hallway_two_dim_dependency_graph(),
        "piano_dep": lambda: re.rai_two_dim_simple_manip_dependency_graph(),
        "2d_handover_dep": lambda: re.rai_two_dim_handover_dependency_graph(),
        "bottles_dep": lambda: re.rai_ur10_arm_bottle_dep_env(),
        "bottles_single_dep": lambda: re.rai_ur10_arm_bottle_dep_env(num_bottles=1),
        "two_agents_many_goals_dep": lambda: re.rai_two_dim_env_no_obs_dep_graph(),
        "two_agents_many_goals_dep_no_rot": lambda: re.rai_two_dim_env_no_obs_dep_graph(agents_can_rotate=False),
        "three_agent_many_goals_dep": lambda: re.rai_two_dim_three_agent_env_dependency_graph(),
        "mobile_dep": lambda: re.rai_mobile_manip_wall_dep(),
        "mobile_five_dep": lambda: re.rai_mobile_manip_wall_dep(num_robots=5),
        "mobile_four_dep": lambda: re.rai_mobile_manip_wall_dep(num_robots=4),
        "mobile_three_dep": lambda: re.rai_mobile_manip_wall_dep(num_robots=3),
        "mobile_two_dep": lambda: re.rai_mobile_manip_wall_dep(num_robots=2),
        "mobile_single_dep": lambda: re.rai_mobile_manip_wall_dep(num_robots=1),
        "box_stacking_dep": lambda: re.rai_ur10_arm_box_stack_env_dep(),
        "box_stacking_three_robots_dep": lambda: re.rai_ur10_arm_box_stack_env_dep(num_robots=3),
        "box_reorientation_dep": lambda: re.rai_ur10_box_pile_cleanup_env_dep(),
        "box_reorientation_handover_set_dep": lambda: re.rai_ur10_box_pile_cleanup_env_dep(make_many_handover_poses=True),

        ##### UNORDERED ENVS
        "unordered": lambda: rue.rai_two_dim_env(),
        "unordered_square": lambda: rue.rai_two_dim_square_env(),
        "unordered_circle": lambda: rue.rai_two_dim_circle_env(),
        "unordered_single_agent_circle": lambda: rue.rai_two_dim_circle_single_agent(),
        "unordered_box_reorientation": lambda: rue.rai_unordered_ur10_box_pile_cleanup_env(),
        "unordered_bottles": lambda: rfe.rai_ur10_arm_bottle_unordered_env(),

        ###### UNASSIGNED ENVS
        "unassigned": lambda: rfe.rai_two_dim_env(),
        "unassigned_piano": lambda: rfe.rai_unassigned_piano_mover(),
        "unassigned_cleanup": lambda: rfe.rai_unassigned_pile_cleanup(),
        "unassigned_stacking": lambda: rfe.rai_unassigned_stacking(num_boxes=4, num_robots=4),


        ##### Constrained envs
        "pose_constraint_2d_test": lambda: rec.rai_two_dim_env_relative_pose_constraint(),
        "pose_constraint_arm": lambda: rec.rai_two_arm_grasping(),
        
    }
    # fmt: on

    return environment_configs


def get_env_by_name(name: str) -> BaseProblem:
    environment_configs = get_all_environments()

    if name not in environment_configs:
        raise ValueError(f"Unknown environment name: {name}")
=======
from .registry import get_env_by_name, get_all_environments
>>>>>>> 6a395505

__all__ = ["get_env_by_name", "get_all_environments"]<|MERGE_RESOLUTION|>--- conflicted
+++ resolved
@@ -7,172 +7,10 @@
 from . import rai_free_envs
 from . import abstract_env
 from . import pinocchio_env
+from . import rai_envs_constrained
 
 from multi_robot_multi_goal_planning.problems.planning_env import BaseProblem
 
-<<<<<<< HEAD
-import multi_robot_multi_goal_planning.problems.rai_envs as re
-import multi_robot_multi_goal_planning.problems.rai_single_goal_envs as rsge
-import multi_robot_multi_goal_planning.problems.rai_unordered_envs as rue
-import multi_robot_multi_goal_planning.problems.rai_free_envs as rfe
-import multi_robot_multi_goal_planning.problems.rai_envs_constrained as rec
-
-import multi_robot_multi_goal_planning.problems.abstract_env as ae
-
-import multi_robot_multi_goal_planning.problems.pinocchio_env as pe
-
-def get_all_environments() -> Dict:
-    # fmt: off
-    environment_configs = {
-        "abstract_test": lambda: ae.abstract_env_two_dim_middle_obs(),
-        "2d_center_rect": lambda: ae.abstract_env_center_rect_nd(2),
-        "10d_center_rect": lambda: ae.abstract_env_center_rect_nd(10),
-
-        # pinocchio
-        "pin_middle": lambda: pe.pinocchio_middle_obs(),
-        "pin_other_hallway": lambda: pe.pinocchio_other_hallway(),
-        "pin_2d_handover": lambda: pe.pinocchio_handover_two_dim(),
-        "pin_piano": lambda: pe.pinocchio_piano_two_dim(),
-        "pin_random_ur5": lambda: pe.pin_random_dual_ur5_env(),
-        "pin_reorientation": lambda: pe.pin_reorientation_dual_ur5_env(),
-
-        # 2D Environments
-        "piano": lambda: re.rai_two_dim_simple_manip(),
-        "simple_2d": lambda: re.rai_two_dim_env(),
-        "simple_2d_no_rot": lambda: re.rai_two_dim_env(agents_can_rotate=False),
-        "hallway": lambda: re.rai_hallway_two_dim(),
-        "hallway_no_rot": lambda: re.rai_hallway_two_dim(agents_can_rotate=False),
-        "other_hallway": lambda: re.rai_alternative_hallway_two_dim(),
-        "other_hallway_no_rot": lambda: re.rai_alternative_hallway_two_dim(agents_can_rotate=False),
-        "random_2d": lambda: re.rai_random_two_dim(),
-        "random_2d_three_goals": lambda: re.rai_random_two_dim(num_goals=3),
-        "random_2d_two_goals": lambda: re.rai_random_two_dim(num_goals=2),
-        "random_2d_one_goals": lambda: re.rai_random_two_dim(num_goals=1),
-        "random_2d_no_rot": lambda: re.rai_random_two_dim(agents_can_rotate=False),
-        "2d_handover": lambda: re.rai_two_dim_handover(),
-        "three_agents": lambda: re.rai_two_dim_three_agent_env(),
-
-        # 2D with neighborhood
-        "single_agent_mover": lambda: re.rai_two_dim_single_agent_neighbourhood(),
-        
-        # Envs without obstacles, used to test optimality convergence
-        "one_agent_many_goals": lambda: re.rai_two_dim_env_no_obs(),
-        "one_agent_many_goals_no_rot": lambda: re.rai_two_dim_env_no_obs(agents_can_rotate=False),
-        "three_agent_many_goals": lambda: re.rai_two_dim_env_no_obs_three_agents(),
-        "three_agent_many_goals_no_rot": lambda: re.rai_two_dim_env_no_obs_three_agents(agents_can_rotate=False),
-
-        # Arm Environments
-        "box_sorting": lambda: re.rai_ur10_arm_pick_and_place_env(),
-        "eggs": lambda: re.rai_ur10_arm_egg_carton_env(),
-        "eggs_five_only": lambda: re.rai_ur10_arm_egg_carton_env(5),
-        "bottles": lambda: re.rai_ur10_arm_bottle_env(),
-        "bottles_single": lambda: re.rai_ur10_arm_bottle_env(num_bottles=1),
-        "handover": lambda: re.rai_ur10_handover_env(),        
-        "triple_waypoints": lambda: re.rai_multi_panda_arm_waypoint_env(num_robots=3, num_waypoints=5),
-        "welding": lambda: re.rai_quadruple_ur10_arm_spot_welding_env(),
-        "simplified_welding": lambda: re.rai_quadruple_ur10_arm_spot_welding_env(num_robots=2, num_pts=2),
-        "box_stacking": lambda: re.rai_ur10_arm_box_stack_env(),
-        "box_stacking_two_robots": lambda: re.rai_ur10_arm_box_stack_env(num_robots=2),
-        "box_stacking_two_robots_four_obj": lambda: re.rai_ur10_arm_box_stack_env(num_robots=2, num_boxes=4),
-        "box_stacking_three_robots": lambda: re.rai_ur10_arm_box_stack_env(num_robots=3),
-        "box_reorientation": lambda: re.rai_ur10_box_pile_cleanup_env(),
-        "box_reorientation_multi_handover": lambda: re.rai_ur10_box_pile_cleanup_env(make_many_handover_poses=True),
-        "pyramid": lambda: re.rai_ur10_arm_box_pyramid_appearing_parts(),
-        "strut_assembly": lambda: re.rai_abb_arm_strut_assembly_env(),
-
-        "box_rearrangement": lambda: re.rai_ur10_arm_box_rearrangement_env(), # 2 robots, 9 boxes
-        "box_rearrangement_only_five": lambda: re.rai_ur10_arm_box_rearrangement_env(num_boxes=5),
-        "box_rearrangement_four_robots": lambda: re.rai_ur10_arm_box_rearrangement_env(num_robots=4),
-        "crl_four": lambda: re.rai_ur10_arm_box_rearrangement_env(num_robots=4, logo=True), # 2 robots, 9 boxes
-        "crl_two": lambda: re.rai_ur10_arm_box_rearrangement_env(num_robots=2, logo=True), # 2 robots, 9 boxes
-
-        "three_robot_truss": lambda: re.rai_coop_tamp_architecture("three_robot_truss"),
-        "spiral_tower": lambda: re.rai_coop_tamp_architecture("spiral_tower"),
-        "spiral_tower_two": lambda: re.rai_coop_tamp_architecture("spiral_tower_two"),
-        "cube_four": lambda: re.rai_coop_tamp_architecture("cube_four"),
-        "extreme_beam_test": lambda: re.rai_coop_tamp_architecture("extreme_beam_test"),
-        
-        "mobile_strut": lambda: re.rai_mobile_strut_assembly_env(),
-
-        # mobile
-        "mobile_wall_four": lambda: re.rai_mobile_manip_wall(num_robots=4),
-        "mobile_wall_three": lambda: re.rai_mobile_manip_wall(num_robots=3),
-        "mobile_wall_two": lambda: re.rai_mobile_manip_wall(num_robots=2),
-
-        # single goal envs
-        "two_dim_single_goal": lambda: rsge.rai_two_dim_env(),
-        "two_dim_single_goal_no_rot": lambda: rsge.rai_two_dim_env(agents_can_rotate=False),
-        "random_2d_single_goal": lambda: rsge.rai_random_two_dim(),
-        "random_2d_single_goal_no_rot": lambda: rsge.rai_random_two_dim(agents_can_rotate=False),
-        "hallway_single_goal": lambda: rsge.rai_hallway_two_dim(),
-        "hallway_single_goal_no_rot": lambda: rsge.rai_hallway_two_dim(agents_can_rotate=False),
-    
-        "single_agent_box_stacking": lambda: re.rai_ur10_arm_box_stack_env(num_robots=1, num_boxes=2),
-        "single_agent_box_reorientation": lambda: re.rai_ur10_box_pile_cleanup_env(num_boxes=2),
-
-        # single robot, single goal: debugging
-        "two_dim_single_robot_single_goal": lambda: rsge.rai_random_two_dim_single_agent(),
-        "two_dim_single_robot_single_goal_w_rot": lambda: rsge.rai_random_two_dim_single_agent(agents_can_rotate=True),
-        "single_panda_arm_single_goal": lambda: rsge.rai_single_panda_arm_single_goal_env(),
-        "single_agent_box_rearrangement": lambda: re.rai_ur10_arm_box_rearrangement_env(num_robots=1, num_boxes=2),
-      
-        # 3d single goal envs
-        "multi_agent_panda_single_goal": lambda: rsge.rai_multi_panda_arm_single_goal_env(),
-        "handover_single_goal": lambda: rsge.rai_ur10_handover_env(),
-
-        ##### DEPENDENCY GRAPHS
-        "hallway_dep": lambda: re.rai_hallway_two_dim_dependency_graph(),
-        "other_hallway_dep": lambda: re.rai_alternative_hallway_two_dim_dependency_graph(),
-        "piano_dep": lambda: re.rai_two_dim_simple_manip_dependency_graph(),
-        "2d_handover_dep": lambda: re.rai_two_dim_handover_dependency_graph(),
-        "bottles_dep": lambda: re.rai_ur10_arm_bottle_dep_env(),
-        "bottles_single_dep": lambda: re.rai_ur10_arm_bottle_dep_env(num_bottles=1),
-        "two_agents_many_goals_dep": lambda: re.rai_two_dim_env_no_obs_dep_graph(),
-        "two_agents_many_goals_dep_no_rot": lambda: re.rai_two_dim_env_no_obs_dep_graph(agents_can_rotate=False),
-        "three_agent_many_goals_dep": lambda: re.rai_two_dim_three_agent_env_dependency_graph(),
-        "mobile_dep": lambda: re.rai_mobile_manip_wall_dep(),
-        "mobile_five_dep": lambda: re.rai_mobile_manip_wall_dep(num_robots=5),
-        "mobile_four_dep": lambda: re.rai_mobile_manip_wall_dep(num_robots=4),
-        "mobile_three_dep": lambda: re.rai_mobile_manip_wall_dep(num_robots=3),
-        "mobile_two_dep": lambda: re.rai_mobile_manip_wall_dep(num_robots=2),
-        "mobile_single_dep": lambda: re.rai_mobile_manip_wall_dep(num_robots=1),
-        "box_stacking_dep": lambda: re.rai_ur10_arm_box_stack_env_dep(),
-        "box_stacking_three_robots_dep": lambda: re.rai_ur10_arm_box_stack_env_dep(num_robots=3),
-        "box_reorientation_dep": lambda: re.rai_ur10_box_pile_cleanup_env_dep(),
-        "box_reorientation_handover_set_dep": lambda: re.rai_ur10_box_pile_cleanup_env_dep(make_many_handover_poses=True),
-
-        ##### UNORDERED ENVS
-        "unordered": lambda: rue.rai_two_dim_env(),
-        "unordered_square": lambda: rue.rai_two_dim_square_env(),
-        "unordered_circle": lambda: rue.rai_two_dim_circle_env(),
-        "unordered_single_agent_circle": lambda: rue.rai_two_dim_circle_single_agent(),
-        "unordered_box_reorientation": lambda: rue.rai_unordered_ur10_box_pile_cleanup_env(),
-        "unordered_bottles": lambda: rfe.rai_ur10_arm_bottle_unordered_env(),
-
-        ###### UNASSIGNED ENVS
-        "unassigned": lambda: rfe.rai_two_dim_env(),
-        "unassigned_piano": lambda: rfe.rai_unassigned_piano_mover(),
-        "unassigned_cleanup": lambda: rfe.rai_unassigned_pile_cleanup(),
-        "unassigned_stacking": lambda: rfe.rai_unassigned_stacking(num_boxes=4, num_robots=4),
-
-
-        ##### Constrained envs
-        "pose_constraint_2d_test": lambda: rec.rai_two_dim_env_relative_pose_constraint(),
-        "pose_constraint_arm": lambda: rec.rai_two_arm_grasping(),
-        
-    }
-    # fmt: on
-
-    return environment_configs
-
-
-def get_env_by_name(name: str) -> BaseProblem:
-    environment_configs = get_all_environments()
-
-    if name not in environment_configs:
-        raise ValueError(f"Unknown environment name: {name}")
-=======
 from .registry import get_env_by_name, get_all_environments
->>>>>>> 6a395505
 
 __all__ = ["get_env_by_name", "get_all_environments"]