import numpy as np
from typing import List

from multi_robot_multi_goal_planning.problems.planning_env import State
from multi_robot_multi_goal_planning.problems.configuration import config_dist


def path_cost(path: List[State], batch_cost_fun) -> float:
    batch_costs = batch_cost_fun(path[:-1], path[1:])
    return np.sum(batch_costs)


def interpolate_path(path: List[State], resolution: float = 0.1):
    config_type = type(path[0].q)
    new_path = []

    # discretize path
    for i in range(len(path) - 1):
        q0 = path[i].q
        q1 = path[i + 1].q

        # if path[i].mode != path[i + 1].mode:
        #     new_path.append(State(config_type.from_list(q), path[i].mode))
        #     continue

        dist = config_dist(q0, q1, "euclidean")
        # dist = config_dist(q0, q1, "max")
        N = int(dist / resolution)
        N = max(1, N)

        q0_state = q0.state()
        q1_state = q1.state()
        dir = (q1_state - q0_state) / N

        for j in range(N):
            q = q0_state + dir * j
            # for k in range(q0.num_agents()):
            #     qr = q0.robot_state(k) + (q1.robot_state(k) - q0.robot_state(k)) / N * j
            #     q.append(qr)

                # env.C.setJointState(qr, get_robot_joints(env.C, env.robots[k]))

                # env.C.setJointState(qr, [env.robots[k]])

            # env.C.view(True)

            new_path.append(State(config_type(q, q0.array_slice), path[i].mode))

    new_path.append(State(path[-1].q, path[-1].mode))

<<<<<<< HEAD
    return new_path

@cache
def generate_binary_search_indices(N):
    sequence = []
    queue = deque([(0, N - 1)])
    while queue:
        start, end = queue.popleft()
        if start > end:
            continue
        mid = (start + end) // 2
        sequence.append(int(mid))
        queue.append((start, mid - 1))
        queue.append((mid + 1, end))
    return tuple(sequence)
@cache
def generate_binary_search_indices_wo_start_and_end(N):
    sequence = []
    queue = deque([(0, N - 1)])
    while queue:
        start, end = queue.popleft()
        if start > end:
            continue
        mid = (start + end) // 2
        queue.append((start, mid - 1))
        queue.append((mid + 1, end))
        if mid == 0 or mid == N - 1:
            continue
        sequence.append(int(mid))
    return tuple(sequence)
=======
    return new_path
>>>>>>> 248c5b63
<|MERGE_RESOLUTION|>--- conflicted
+++ resolved
@@ -48,37 +48,4 @@
 
     new_path.append(State(path[-1].q, path[-1].mode))
 
-<<<<<<< HEAD
-    return new_path
-
-@cache
-def generate_binary_search_indices(N):
-    sequence = []
-    queue = deque([(0, N - 1)])
-    while queue:
-        start, end = queue.popleft()
-        if start > end:
-            continue
-        mid = (start + end) // 2
-        sequence.append(int(mid))
-        queue.append((start, mid - 1))
-        queue.append((mid + 1, end))
-    return tuple(sequence)
-@cache
-def generate_binary_search_indices_wo_start_and_end(N):
-    sequence = []
-    queue = deque([(0, N - 1)])
-    while queue:
-        start, end = queue.popleft()
-        if start > end:
-            continue
-        mid = (start + end) // 2
-        queue.append((start, mid - 1))
-        queue.append((mid + 1, end))
-        if mid == 0 or mid == N - 1:
-            continue
-        sequence.append(int(mid))
-    return tuple(sequence)
-=======
-    return new_path
->>>>>>> 248c5b63
+    return new_path