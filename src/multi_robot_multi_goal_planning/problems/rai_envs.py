import robotic as ry
import numpy as np
import random

from typing import List, Dict, Optional
from numpy.typing import NDArray

from multi_robot_multi_goal_planning.problems.dependency_graph import DependencyGraph

import multi_robot_multi_goal_planning.problems.rai_config as rai_config
from multi_robot_multi_goal_planning.problems.configuration import config_dist

# from multi_robot_multi_goal_planning.problems.rai_config import *
from multi_robot_multi_goal_planning.problems.planning_env import (
    BaseModeLogic,
    SequenceMixin,
    DependencyGraphMixin,
    State,
    Task,
    SingleGoal,
    GoalSet,
    GoalRegion,
    ConditionalGoal,
    ProblemSpec,
    AgentType,
    GoalType,
    ConstraintType,
    DynamicsType,
    ManipulationType,
    DependencyType,
    SafePoseType,
)
from multi_robot_multi_goal_planning.problems.rai_base_env import rai_env

# In the follwoing, we want to test planners on a variety of tings
# In particular, we first want to establish a few simple problems
# that can be used for debugging, and can be visualized easily
# and later increasingly more complex problems up until we arrive at the
# full manipulation planning problem
#
# The things that we can influence to make a problem more complex (or easier)
# are
# - complexity of the environment
# - number of agents
# - dimensionality of agents
# - manipulation of the environment/no manipulation
# - number of tasks/goals/horizon length
# - single goal state vs goal-neighbourhood vs constraint
# - kinodynamic planning vs not vs constraint on the motion
# - fully specified sequence vs per robot sequence vs dependency graph
#
# We will vary these things like so
# 2D Envs
# - environment
# -- Empty env
# -- dividing wall(s)
# -- goal enclosure
# -- repeating rectangles
# - agents
# -- xy
# -- xyphi
# -- heterogenous agents/sizes etc
# - goals
# -- rearrangement of agents
# -- agents going through hole and back
# - manip/no manip
#
# robot arm envs
# - single/dual/triple arm
# - waypoint scene
# - inspection scene
# - spot welding setting
# - pick and place setting
#
# mobile manipulation setting
# - wall stacking
# - cards?

# 2d inspection?


##############################
# 2 dimensional environments #
##############################


class rai_two_dim_env(SequenceMixin, rai_env):
    def __init__(self, agents_can_rotate=True):
        self.C, keyframes = rai_config.make_2d_rai_env(
            agents_can_rotate=agents_can_rotate
        )
        # self.C.view(True)

        self.robots = ["a1", "a2"]

        rai_env.__init__(self)

        self.tasks = [
            # r1
            Task(["a1"], SingleGoal(keyframes[0][self.robot_idx["a1"]])),
            # r2
            Task(["a2"], SingleGoal(keyframes[1][self.robot_idx["a2"]])),
            # terminal mode
            Task(
                ["a1", "a2"],
                SingleGoal(
                    np.concatenate(
                        [
                            keyframes[0][self.robot_idx["a1"]],
                            keyframes[2][self.robot_idx["a2"]],
                        ]
                    )
                ),
            ),
        ]

        self.tasks[0].name = "a1_goal"
        self.tasks[1].name = "a2_goal"
        self.tasks[2].name = "terminal"

        self.sequence = self._make_sequence_from_names(
            ["a2_goal", "a1_goal", "terminal"]
        )

        self.collision_tolerance = 0.01

        BaseModeLogic.__init__(self)

        self.spec.home_pose = SafePoseType.HAS_NO_SAFE_HOME_POSE
        self.spec.manipulation = ManipulationType.STATIC


# very simple task:
# make the robots go back and forth.
# should be trivial for decoupled methods, hard for joint methods that sample partial goals
# Optimal cost is be: 5.1 (no matter if rotationis enabled or not)
class rai_two_dim_env_no_obs(SequenceMixin, rai_env):
    def __init__(self, agents_can_rotate=True):
        self.C = rai_config.make_2d_rai_env_no_obs(agents_can_rotate=agents_can_rotate)
        # self.C.view(True)

        self.robots = ["a1", "a2"]

        rai_env.__init__(self)

        # r1 starts at both negative
        r1_state = self.C.getJointState()[self.robot_idx["a1"]]
        # r2 starts at both positive
        r2_state = self.C.getJointState()[self.robot_idx["a2"]]

        r1_goal = r1_state * 1.0
        r1_goal[:2] = [-0.5, 0.5]

        r2_goal_1 = r2_state * 1.0
        r2_goal_1[:2] = [0.5, -0.5]
        r2_goal_2 = r2_state * 1.0
        r2_goal_2[:2] = [0.5, 0.5]

        self.tasks = [
            # r1
            Task(["a1"], SingleGoal(r1_goal)),
            # r2
            Task(["a2"], SingleGoal(r2_goal_1)),
            Task(["a2"], SingleGoal(r2_goal_2)),
            Task(["a2"], SingleGoal(r2_goal_1)),
            Task(["a2"], SingleGoal(r2_goal_2)),
            # terminal mode
            Task(
                ["a1", "a2"],
                SingleGoal(self.C.getJointState()),
            ),
        ]

        self.tasks[0].name = "a1_goal"
        self.tasks[1].name = "a2_goal_0"
        self.tasks[2].name = "a2_goal_1"
        self.tasks[3].name = "a2_goal_2"
        self.tasks[4].name = "a2_goal_3"
        self.tasks[5].name = "terminal"

        self.sequence = self._make_sequence_from_names(
            ["a2_goal_0", "a2_goal_1", "a2_goal_2", "a2_goal_3", "a1_goal", "terminal"]
        )

        self.collision_tolerance = 0.001

        BaseModeLogic.__init__(self)

        self.spec.manipulation = ManipulationType.STATIC
        self.spec.home_pose = SafePoseType.HAS_SAFE_HOME_POSE


# for the case of the dependency graph, the optimal solution should be 4.1
class rai_two_dim_env_no_obs_dep_graph(DependencyGraphMixin, rai_env):
    def __init__(self, agents_can_rotate=True):
        self.C = rai_config.make_2d_rai_env_no_obs(agents_can_rotate=agents_can_rotate)
        # self.C.view(True)

        self.robots = ["a1", "a2"]

        rai_env.__init__(self)

        # r1 starts at both negative
        r1_state = self.C.getJointState()[self.robot_idx["a1"]]
        # r2 starts at both positive
        r2_state = self.C.getJointState()[self.robot_idx["a2"]]

        r1_goal = r1_state * 1.0
        r1_goal[:2] = [-0.5, 0.5]

        r2_goal_1 = r2_state * 1.0
        r2_goal_1[:2] = [0.5, -0.5]
        r2_goal_2 = r2_state * 1.0
        r2_goal_2[:2] = [0.5, 0.5]

        self.tasks = [
            # r1
            Task(["a1"], SingleGoal(r1_goal)),
            # r2
            Task(["a2"], SingleGoal(r2_goal_1)),
            Task(["a2"], SingleGoal(r2_goal_2)),
            Task(["a2"], SingleGoal(r2_goal_1)),
            Task(["a2"], SingleGoal(r2_goal_2)),
            # terminal mode
            Task(
                ["a1", "a2"],
                SingleGoal(self.C.getJointState()),
            ),
        ]

        self.tasks[0].name = "a1_goal"
        self.tasks[1].name = "a2_goal_0"
        self.tasks[2].name = "a2_goal_1"
        self.tasks[3].name = "a2_goal_2"
        self.tasks[4].name = "a2_goal_3"
        self.tasks[5].name = "terminal"

        self.graph = DependencyGraph()
        self.graph.add_dependency("a2_goal_1", "a2_goal_0")
        self.graph.add_dependency("a2_goal_2", "a2_goal_1")
        self.graph.add_dependency("a2_goal_3", "a2_goal_2")

        self.graph.add_dependency("terminal", "a1_goal")
        self.graph.add_dependency("terminal", "a2_goal_3")

        print(self.graph)

        self.collision_tolerance = 0.001

        BaseModeLogic.__init__(self)

        self.spec.dependency = DependencyType.UNORDERED
        self.spec.manipulation = ManipulationType.STATIC


# trivial environment for planing
# challenging to get the optimal solution dpeending on the approach
# optimal solution is 5.15 (independent of rotation or not)
class rai_two_dim_env_no_obs_three_agents(SequenceMixin, rai_env):
    def __init__(self, agents_can_rotate=True):
        self.C = rai_config.make_2d_rai_env_no_obs_three_agents(
            agents_can_rotate=agents_can_rotate
        )
        # self.C.view(True)

        self.robots = ["a1", "a2", "a3"]

        rai_env.__init__(self)

        # r1 starts at both negative
        r1_state = self.C.getJointState()[self.robot_idx["a1"]]

        # r2 starts at both positive
        r2_state = self.C.getJointState()[self.robot_idx["a2"]]

        r3_state = self.C.getJointState()[self.robot_idx["a3"]]

        r1_goal = r1_state * 1.0
        r1_goal[:2] = [-0.5, 0.5]

        r2_goal_1 = r2_state * 1.0
        r2_goal_1[:2] = [0.5, -0.5]
        r2_goal_2 = r2_state * 1.0
        r2_goal_2[:2] = [0.5, 0.5]

        r3_goal = r3_state * 1.0
        r3_goal[:2] = [0.0, -0.5]

        self.tasks = [
            # r1
            Task(["a1"], SingleGoal(r1_goal)),
            # r2
            Task(["a2"], SingleGoal(r2_goal_1)),
            Task(["a2"], SingleGoal(r2_goal_2)),
            Task(["a2"], SingleGoal(r2_goal_1)),
            Task(["a2"], SingleGoal(r2_goal_2)),
            # r3
            Task(["a3"], SingleGoal(r3_goal)),
            # terminal mode
            Task(
                ["a1", "a2", "a3"],
                SingleGoal(self.C.getJointState()),
            ),
        ]

        self.tasks[0].name = "a1_goal"
        self.tasks[1].name = "a2_goal_0"
        self.tasks[2].name = "a2_goal_1"
        self.tasks[3].name = "a2_goal_2"
        self.tasks[4].name = "a2_goal_3"
        self.tasks[5].name = "a3_goal"
        self.tasks[6].name = "terminal"

        self.sequence = self._make_sequence_from_names(
            [
                "a2_goal_0",
                "a2_goal_1",
                "a2_goal_2",
                "a2_goal_3",
                "a1_goal",
                "a3_goal",
                "terminal",
            ]
        )

        self.collision_tolerance = 0.01
        BaseModeLogic.__init__(self)

        self.spec.manipulation = ManipulationType.STATIC


class rai_two_dim_single_agent_neighbourhood(SequenceMixin, rai_env):
    def __init__(self):
        self.C, keyframes = rai_config.make_single_agent_mover_env(
            num_goals=50, view=False
        )
        # self.C.view(True)

        self.robots = ["a1"]

        rai_env.__init__(self)

        self.manipulating_env = True

        pick_task = Task(
            ["a1"],
            GoalSet([k[0] for k in keyframes]),
            type="pick",
            frames=["a1", "obj1"],
        )

        place_task = Task(
            ["a1"],
            ConditionalGoal([k[0] for k in keyframes], [k[1] for k in keyframes]),
            type="place",
            frames=["table", "obj1"],
        )

        terminal_task = Task(
            ["a1"],
            SingleGoal(
                keyframes[0][2],
            ),
        )

        self.tasks = [pick_task, place_task, terminal_task]

        self.tasks[0].name = "a1_pick"
        self.tasks[1].name = "a1_place"
        self.tasks[2].name = "terminal"

        self.sequence = self._make_sequence_from_names(
            ["a1_pick", "a1_place", "terminal"]
        )

        self.collision_tolerance = 0.01

        BaseModeLogic.__init__(self)

        self.prev_mode = self.start_mode

        self.spec.manipulation = ManipulationType.STATIC


# best max-cost sol: 3.41
# best sum-cost sol: 5.922
class rai_two_dim_simple_manip(SequenceMixin, rai_env):
    def __init__(self):
        self.C, keyframes = rai_config.make_piano_mover_env()
        # self.C.view(True)

        self.robots = ["a1", "a2"]

        rai_env.__init__(self)

        self.manipulating_env = True

        self.tasks = [
            # a1
            Task(
                ["a1"],
                SingleGoal(keyframes[0][self.robot_idx["a1"]]),
                type="pick",
                frames=["a1", "obj1"],
            ),
            Task(
                ["a1"],
                SingleGoal(keyframes[1][self.robot_idx["a1"]]),
                type="place",
                frames=["table", "obj1"],
            ),
            # a2
            Task(
                ["a2"],
                SingleGoal(keyframes[0][self.robot_idx["a2"]]),
                type="pick",
                frames=["a2", "obj2"],
            ),
            Task(
                ["a2"],
                SingleGoal(keyframes[1][self.robot_idx["a2"]]),
                type="place",
                frames=["table", "obj2"],
            ),
            # terminal
            Task(
                ["a1", "a2"],
                SingleGoal(
                    np.concatenate(
                        [
                            keyframes[2][self.robot_idx["a1"]],
                            keyframes[2][self.robot_idx["a2"]],
                        ]
                    )
                ),
            ),
        ]

        # for t in self.tasks:
        #     arr = t.goal.sample(None)
        #     print(np.array2string(np.array(arr), separator=", "))

        self.tasks[0].name = "a1_pick"
        self.tasks[1].name = "a1_place"
        self.tasks[2].name = "a2_pick"
        self.tasks[3].name = "a2_place"
        self.tasks[4].name = "terminal"

        self.sequence = self._make_sequence_from_names(
            ["a2_pick", "a1_pick", "a2_place", "a1_place", "terminal"]
        )
        # self.sequence = [2, 0, 3, 1, 4]

        self.collision_tolerance = 0.01

        BaseModeLogic.__init__(self)

        self.prev_mode = self.start_mode

        self.spec.home_pose = SafePoseType.HAS_SAFE_HOME_POSE

        self.safe_pose = {
            "a1": np.array(keyframes[0][self.robot_idx["a1"]]),
            "a2": np.array(keyframes[1][self.robot_idx["a2"]])
        }


class rai_two_dim_simple_manip_dependency_graph(DependencyGraphMixin, rai_env):
    def __init__(self):
        self.C, keyframes = rai_config.make_piano_mover_env()
        # self.C.view(True)

        self.robots = ["a1", "a2"]

        rai_env.__init__(self)

        self.manipulating_env = True

        self.tasks = [
            # a1
            Task(
                ["a1"],
                SingleGoal(keyframes[0][self.robot_idx["a1"]]),
                type="pick",
                frames=["a1", "obj1"],
            ),
            Task(
                ["a1"],
                SingleGoal(keyframes[1][self.robot_idx["a1"]]),
                type="place",
                frames=["table", "obj1"],
            ),
            # a2
            Task(
                ["a2"],
                SingleGoal(keyframes[0][self.robot_idx["a2"]]),
                type="pick",
                frames=["a2", "obj2"],
            ),
            Task(
                ["a2"],
                SingleGoal(keyframes[1][self.robot_idx["a2"]]),
                type="place",
                frames=["table", "obj2"],
            ),
            # terminal
            Task(
                ["a1", "a2"],
                SingleGoal(
                    np.concatenate(
                        [
                            keyframes[2][self.robot_idx["a1"]],
                            keyframes[2][self.robot_idx["a2"]],
                        ]
                    )
                ),
            ),
        ]

        self.tasks[0].name = "a1_pick"
        self.tasks[1].name = "a1_place"
        self.tasks[2].name = "a2_pick"
        self.tasks[3].name = "a2_place"
        self.tasks[4].name = "terminal"

        self.graph = DependencyGraph()
        self.graph.add_dependency("a1_place", "a1_pick")
        self.graph.add_dependency("a2_place", "a2_pick")

        self.graph.add_dependency("terminal", "a1_place")
        self.graph.add_dependency("terminal", "a2_place")

        print(self.graph)

        BaseModeLogic.__init__(self)

        self.collision_tolerance = 0.01

        self.prev_mode = self.start_mode

        self.spec.dependency = DependencyType.UNORDERED
        
        self.spec.home_pose = SafePoseType.HAS_SAFE_HOME_POSE

        self.safe_pose = {
            "a1": np.array(keyframes[0][self.robot_idx["a1"]]),
            "a2": np.array(keyframes[1][self.robot_idx["a2"]])
        }


# best cost found for max-cost is 17.64
# best cost found for sum-cost is 25.28
class rai_two_dim_handover(SequenceMixin, rai_env):
    def __init__(self):
        self.C, keyframes = rai_config.make_two_dim_handover()
        # self.C.view(True)

        self.robots = ["a1", "a2"]

        rai_env.__init__(self)

        self.manipulating_env = True

        translated_handover_poses = []
        for _ in range(100):
            new_pose = keyframes[1] * 1.0
            translation = np.random.rand(2) * 1 - 0.5
            new_pose[0:2] += translation
            new_pose[3:5] += translation

            translated_handover_poses.append(new_pose)

        translated_handover_poses.append(keyframes[1])

        # generate set of random translations of the original keyframe
        rotated_terminal_poses = []
        for _ in range(100):
            new_pose = keyframes[3] * 1.0
            rot = np.random.rand(2) * 6 - 3
            new_pose[2] = rot[0]
            new_pose[5] = rot[1]

            rotated_terminal_poses.append(new_pose)

        rotated_terminal_poses.append(keyframes[3])

        # self.import_tasks("2d_handover_tasks.txt")

        self.tasks = [
            # a1
            Task(
                ["a1"],
                SingleGoal(keyframes[0][self.robot_idx["a1"]]),
                type="pick",
                frames=["a1", "obj1"],
            ),
            Task(
                ["a1", "a2"],
                GoalSet(translated_handover_poses),
                # SingleGoal(keyframes[1]),
                type="hanover",
                frames=["a2", "obj1"],
            ),
            Task(
                ["a2"],
                SingleGoal(keyframes[2][self.robot_idx["a2"]]),
                type="place",
                frames=["table", "obj1"],
            ),
            Task(
                ["a1"],
                SingleGoal(keyframes[4][self.robot_idx["a1"]]),
                type="pick",
                frames=["a1", "obj2"],
            ),
            Task(
                ["a1"],
                SingleGoal(keyframes[5][self.robot_idx["a1"]]),
                type="place",
                frames=["table", "obj2"],
            ),
            # terminal
            # Task(["a1", "a2"], SingleGoal(keyframes[3])),
            Task(["a1", "a2"], GoalSet(rotated_terminal_poses)),
        ]

        # for t in self.tasks:
            # print(t.goal.sample(None))

        self.tasks[0].name = "a1_pick_obj1"
        self.tasks[1].name = "handover"
        self.tasks[2].name = "a2_place"
        self.tasks[3].name = "a1_pick_obj2"
        self.tasks[4].name = "a1_place_obj2"
        self.tasks[5].name = "terminal"

        self.sequence = self._make_sequence_from_names(
            [
                "a1_pick_obj1",
                "handover",
                "a1_pick_obj2",
                "a1_place_obj2",
                "a2_place",
                "terminal",
            ]
        )

        # self.export_tasks("2d_handover_tasks.txt")

        BaseModeLogic.__init__(self)

        self.collision_tolerance = 0.01
        self.collision_resolution = 0.01

        self.prev_mode = self.start_mode


class rai_two_dim_handover_dependency_graph(DependencyGraphMixin, rai_env):
    def __init__(self):
        self.C, keyframes = rai_config.make_two_dim_handover()
        # self.C.view(True)

        self.robots = ["a1", "a2"]

        rai_env.__init__(self)

        self.manipulating_env = True

        translated_handover_poses = []
        for _ in range(100):
            new_pose = keyframes[1] * 1.0
            translation = np.random.rand(2) * 1 - 0.5
            new_pose[0:2] += translation
            new_pose[3:5] += translation

            translated_handover_poses.append(new_pose)

        translated_handover_poses.append(keyframes[1])

        # generate set of random translations of the original keyframe
        rotated_terminal_poses = []
        for _ in range(100):
            new_pose = keyframes[3] * 1.0
            rot = np.random.rand(2) * 6 - 3
            new_pose[2] = rot[0]
            new_pose[5] = rot[1]

            rotated_terminal_poses.append(new_pose)

        rotated_terminal_poses.append(keyframes[3])

        self.tasks = [
            # a1
            Task(
                ["a1"],
                SingleGoal(keyframes[0][self.robot_idx["a1"]]),
                type="pick",
                frames=["a1", "obj1"],
            ),
            Task(
                ["a1", "a2"],
                GoalSet(translated_handover_poses),
                # SingleGoal(keyframes[1]),
                type="hanover",
                frames=["a2", "obj1"],
            ),
            Task(
                ["a2"],
                SingleGoal(keyframes[2][self.robot_idx["a2"]]),
                type="place",
                frames=["table", "obj1"],
            ),
            Task(
                ["a1"],
                SingleGoal(keyframes[4][self.robot_idx["a1"]]),
                type="pick",
                frames=["a1", "obj2"],
            ),
            Task(
                ["a1"],
                SingleGoal(keyframes[5][self.robot_idx["a1"]]),
                type="place",
                frames=["table", "obj2"],
            ),
            # terminal
            # Task(["a1", "a2"], SingleGoal(keyframes[3])),
            Task(["a1", "a2"], GoalSet(rotated_terminal_poses)),
        ]

        self.tasks[0].name = "a1_pick_obj1"
        self.tasks[1].name = "a2_handover"
        self.tasks[2].name = "a2_place"
        self.tasks[3].name = "a1_pick_obj2"
        self.tasks[4].name = "a1_place_obj2"
        self.tasks[5].name = "terminal"

        self.graph = DependencyGraph()
        self.graph.add_dependency("a2_handover", "a1_pick_obj1")
        self.graph.add_dependency("a1_pick_obj2", "a2_handover")
        self.graph.add_dependency("a1_place_obj2", "a1_pick_obj2")
        self.graph.add_dependency("terminal", "a1_place_obj2")
        self.graph.add_dependency("a2_place", "a2_handover")
        self.graph.add_dependency("terminal", "a2_place")

        print(self.graph)
        # self.graph.visualize()

        BaseModeLogic.__init__(self)

        self.collision_tolerance = 0.01
        self.collision_resolution = 0.01

        self.prev_mode = self.start_mode

        self.spec.dependency = DependencyType.UNORDERED


# best solution found with sum-cost: 49.48
# best solution found with max-cost: xx
class rai_random_two_dim(SequenceMixin, rai_env):
    def __init__(
        self, num_robots=3, num_goals=4, num_obstacles=10, agents_can_rotate=True
    ):
        self.C, keyframes = rai_config.make_random_two_dim(
            num_agents=num_robots,
            num_goals=num_goals,
            num_obstacles=num_obstacles,
            agents_can_rotate=agents_can_rotate,
        )
        # self.C.view(True)

        self.robots = [f"a{i}" for i in range(num_robots)]

        rai_env.__init__(self)

        self.tasks = []
        self.sequence = []

        print(keyframes)

        cnt = 0
        for r in self.robots:
            for i in range(num_goals):
                self.tasks.append(Task([r], SingleGoal(keyframes[cnt])))
                self.tasks[-1].name = f"goal_{r}_{i}"
                self.sequence.append(cnt)

                cnt += 1

        q_home = self.C.getJointState()
        # self.tasks.append(Task(self.robots, GoalRegion(self.limits)))
        self.tasks.append(Task(self.robots, SingleGoal(q_home)))
        self.tasks[-1].name = "terminal"

        random.shuffle(self.sequence)
        self.sequence.append(len(self.tasks) - 1)

        BaseModeLogic.__init__(self)

        self.collision_tolerance = 0.01

        self.prev_mode = self.start_mode

        self.spec.manipulation = ManipulationType.STATIC


# best solution found with sum-cost: 14.08 (independent of rotation)
# best solution found with max-cost: 9.7 (independent of rotation)
class rai_hallway_two_dim(SequenceMixin, rai_env):
    def __init__(self, agents_can_rotate=True):
        self.C, keyframes = rai_config.make_two_dim_tunnel_env(
            agents_can_rotate=agents_can_rotate
        )
        # self.C.view(True)

        self.robots = ["a1", "a2"]

        rai_env.__init__(self)

        self.tasks = []
        self.sequence = []

        self.tasks = [
            Task(["a1"], SingleGoal(keyframes[0])),
            Task(["a2"], SingleGoal(keyframes[1])),
            Task(["a1", "a2"], SingleGoal(keyframes[2])),
        ]

        self.tasks[0].name = "a1_goal_1"
        self.tasks[1].name = "a2_goal_1"
        self.tasks[2].name = "terminal"

        self.sequence = [0, 1, 2]

        BaseModeLogic.__init__(self)

        self.collision_tolerance = 0.01
        self.collision_resolution = 0.005

        self.spec.manipulation = ManipulationType.STATIC


# best solution found with sum-cost: xx (independent of rotation)
# best solution found with max-cost: xx (independent of rotation)
class rai_alternative_hallway_two_dim(SequenceMixin, rai_env):
    def __init__(self, agents_can_rotate=True):
        self.C, keyframes = rai_config.make_two_dim_short_tunnel_env(
            agents_can_rotate=agents_can_rotate
        )
        # self.C.view(True)

        self.robots = ["a1", "a2"]

        rai_env.__init__(self)

        self.tasks = []
        self.sequence = []

        self.tasks = [
            Task(["a1"], SingleGoal(keyframes[0])),
            Task(["a2"], SingleGoal(keyframes[1])),
            Task(["a1", "a2"], SingleGoal(keyframes[2])),
        ]

        self.tasks[0].name = "a1_goal_1"
        self.tasks[1].name = "a2_goal_1"
        self.tasks[2].name = "terminal"

        self.sequence = [0, 1, 2]

        BaseModeLogic.__init__(self)

        self.collision_tolerance = 0.01
        self.collision_resolution = 0.02

        self.spec.home_pose = SafePoseType.HAS_SAFE_HOME_POSE
        self.spec.manipulation = ManipulationType.STATIC

        self.safe_pose = {
            "a1": np.array(keyframes[0]),
            "a2": np.array(keyframes[1])
        }


class rai_hallway_two_dim_dependency_graph(DependencyGraphMixin, rai_env):
    def __init__(self, agents_can_rotate=True):
        self.C, keyframes = rai_config.make_two_dim_tunnel_env(agents_can_rotate)
        # self.C.view(True)

        self.robots = ["a1", "a2"]

        rai_env.__init__(self)

        self.tasks = []
        self.sequence = []

        self.tasks = [
            Task(["a1"], SingleGoal(keyframes[0])),
            Task(["a2"], SingleGoal(keyframes[1])),
            Task(["a1", "a2"], SingleGoal(keyframes[2])),
        ]

        self.tasks[0].name = "a1_goal_1"
        self.tasks[1].name = "a2_goal_1"
        self.tasks[2].name = "terminal"

        self.graph = DependencyGraph()
        self.graph.add_dependency("terminal", "a1_goal_1")
        self.graph.add_dependency("terminal", "a2_goal_1")

        print(self.graph)

        BaseModeLogic.__init__(self)

        self.collision_tolerance = 0.01

        self.spec.home_pose = SafePoseType.HAS_SAFE_HOME_POSE
        self.spec.manipulation = ManipulationType.STATIC
        self.spec.dependency = DependencyType.UNORDERED


class rai_alternative_hallway_two_dim_dependency_graph(DependencyGraphMixin, rai_env):
    def __init__(self, agents_can_rotate=True):
        self.C, keyframes = rai_config.make_two_dim_short_tunnel_env(
            agents_can_rotate=agents_can_rotate
        )
        # self.C.view(True)

        self.robots = ["a1", "a2"]

        rai_env.__init__(self)

        self.tasks = []
        self.sequence = []

        self.tasks = [
            Task(["a1"], SingleGoal(keyframes[0])),
            Task(["a2"], SingleGoal(keyframes[1])),
            Task(["a1", "a2"], SingleGoal(keyframes[2])),
        ]

        self.tasks[0].name = "a1_goal_1"
        self.tasks[1].name = "a2_goal_1"
        self.tasks[2].name = "terminal"

        self.graph = DependencyGraph()
        self.graph.add_dependency("terminal", "a1_goal_1")
        self.graph.add_dependency("terminal", "a2_goal_1")

        print(self.graph)

        BaseModeLogic.__init__(self)

        self.collision_tolerance = 0.01

        self.spec.home_pose = SafePoseType.HAS_SAFE_HOME_POSE
        self.spec.manipulation = ManipulationType.STATIC
        self.spec.dependency = DependencyType.UNORDERED

        self.safe_pose = {
            "a1": np.array(keyframes[0]),
            "a2": np.array(keyframes[1])
        }


# best sum-cost: 12.9
# best max-cost: 6.56
class rai_two_dim_three_agent_env(SequenceMixin, rai_env):
    def __init__(self):
        self.C, keyframes = rai_config.make_2d_rai_env_3_agents()
        # self.C.view(True)

        self.robots = ["a1", "a2", "a3"]

        rai_env.__init__(self)

        self.tasks = [
            # a1
            Task(["a1"], SingleGoal(keyframes[0][self.robot_idx["a1"]])),
            Task(["a1"], SingleGoal(keyframes[4][self.robot_idx["a1"]])),
            # a2
            Task(["a2"], SingleGoal(keyframes[1][self.robot_idx["a2"]])),
            Task(["a2"], SingleGoal(keyframes[3][self.robot_idx["a2"]])),
            # a3
            Task(["a3"], SingleGoal(keyframes[2][self.robot_idx["a3"]])),
            # terminal
            Task(
                ["a1", "a2", "a3"],
                SingleGoal(
                    np.concatenate(
                        [
                            keyframes[5][self.robot_idx["a1"]],
                            keyframes[5][self.robot_idx["a2"]],
                            keyframes[5][self.robot_idx["a3"]],
                        ]
                    )
                ),
            ),
        ]

        self.tasks[0].name = "a1_goal_1"
        self.tasks[1].name = "a1_goal_2"
        self.tasks[2].name = "a2_goal_1"
        self.tasks[3].name = "a2_goal_2"
        self.tasks[4].name = "a3_goal_1"
        self.tasks[5].name = "terminal"

        self.sequence = self._make_sequence_from_names(
            [
                "a1_goal_1",
                "a1_goal_2",
                "a2_goal_1",
                "a2_goal_2",
                "a3_goal_1",
                "terminal",
            ]
        )

        BaseModeLogic.__init__(self)

        self.collision_tolerance = 0.01

        self.spec.manipulation = ManipulationType.STATIC


class rai_two_dim_three_agent_env_dependency_graph(DependencyGraphMixin, rai_env):
    def __init__(self):
        self.C, keyframes = rai_config.make_2d_rai_env_3_agents()
        # self.C.view(True)

        self.robots = ["a1", "a2", "a3"]

        rai_env.__init__(self)

        self.tasks = [
            # a1
            Task(["a1"], SingleGoal(keyframes[0][self.robot_idx["a1"]])),
            Task(["a1"], SingleGoal(keyframes[4][self.robot_idx["a1"]])),
            # a2
            Task(["a2"], SingleGoal(keyframes[1][self.robot_idx["a2"]])),
            Task(["a2"], SingleGoal(keyframes[3][self.robot_idx["a2"]])),
            # a3
            Task(["a3"], SingleGoal(keyframes[2][self.robot_idx["a3"]])),
            # terminal
            Task(
                ["a1", "a2", "a3"],
                SingleGoal(
                    np.concatenate(
                        [
                            keyframes[5][self.robot_idx["a1"]],
                            keyframes[5][self.robot_idx["a2"]],
                            keyframes[5][self.robot_idx["a3"]],
                        ]
                    )
                ),
            ),
        ]

        self.tasks[0].name = "a1_goal_1"
        self.tasks[1].name = "a1_goal_2"
        self.tasks[2].name = "a2_goal_1"
        self.tasks[3].name = "a2_goal_2"
        self.tasks[4].name = "a3_goal_1"
        self.tasks[5].name = "terminal"

        self.graph = DependencyGraph()
        self.graph.add_dependency("a1_goal_2", "a1_goal_1")
        self.graph.add_dependency("terminal", "a1_goal_2")
        self.graph.add_dependency("a2_goal_2", "a2_goal_1")
        self.graph.add_dependency("terminal", "a2_goal_2")
        self.graph.add_dependency("terminal", "a3_goal_1")

        print(self.graph)

        BaseModeLogic.__init__(self)

        print(self.start_mode)
        print(self._terminal_task_ids)

        self.collision_tolerance = 0.01

        self.spec.dependency = DependencyType.UNORDERED
        self.spec.manipulation = ManipulationType.STATIC


##############################
# 3 dimensional environments #
##############################


# TODO: this is messy (currrently pick/place without actual manip)
class rai_dual_ur10_arm_env(SequenceMixin, rai_env):
    def __init__(self):
        self.C, self.keyframes = rai_config.make_box_sorting_env()

        self.robots = ["a1", "a2"]

        rai_env.__init__(self)

        self.tasks = [
            # a1
            Task(["a1"], SingleGoal(self.keyframes[0][self.robot_idx["a1"]])),
            Task(["a1"], SingleGoal(self.keyframes[1][self.robot_idx["a1"]])),
            # a2
            Task(["a2"], SingleGoal(self.keyframes[3][self.robot_idx["a2"]])),
            Task(["a2"], SingleGoal(self.keyframes[4][self.robot_idx["a2"]])),
            # terminal
            Task(
                ["a1", "a2"],
                SingleGoal(
                    np.concatenate(
                        [
                            self.keyframes[2][self.robot_idx["a1"]],
                            self.keyframes[5][self.robot_idx["a2"]],
                        ]
                    )
                ),
            ),
        ]

        self.tasks[0].name = "a1_goal_1"
        self.tasks[1].name = "a1_goal_2"
        self.tasks[2].name = "a2_goal_1"
        self.tasks[3].name = "a2_goal_2"
        self.tasks[4].name = "terminal"

        self.sequence = self._make_sequence_from_names(
            ["a1_goal_1", "a2_goal_1", "a1_goal_2", "a2_goal_2", "terminal"]
        )

        BaseModeLogic.__init__(self)

        self.collision_tolerance = 0.01

        self.spec.manipulation = ManipulationType.STATIC


class rai_multi_panda_arm_waypoint_env(SequenceMixin, rai_env):
    def __init__(
        self, num_robots: int = 3, num_waypoints: int = 6, shuffle_goals: bool = False
    ):
        self.C, keyframes = rai_config.make_panda_waypoint_env(
            num_robots=num_robots, num_waypoints=num_waypoints
        )

        self.robots = ["a0", "a1", "a2"]
        self.robots = self.robots[:num_robots]

        rai_env.__init__(self)

        self.tasks = []

        cnt = 0
        for r in self.robots:
            self.tasks.extend(
                [
                    Task([r], SingleGoal(keyframes[cnt + i][self.robot_idx[r]]))
                    for i in range(num_waypoints)
                ]
            )
            cnt += num_waypoints + 1

        q_home = self.C.getJointState()
        self.tasks.append(Task(["a0", "a1", "a2"], SingleGoal(q_home)))

        self.sequence = []

        for i in range(num_waypoints):
            for j in range(num_robots):
                self.sequence.append(i + j * num_waypoints)

        # permute goals, but only the ones that ware waypoints, not the final configuration
        if shuffle_goals:
            random.shuffle(self.sequence)

        # append terminal task
        self.sequence.append(len(self.tasks) - 1)

        BaseModeLogic.__init__(self)

        self.collision_tolerance = 0.01

        self.spec.manipulation = ManipulationType.STATIC


# goals are poses
class rai_quadruple_ur10_arm_spot_welding_env(SequenceMixin, rai_env):
    def __init__(self, num_robots=4, num_pts: int = 6, shuffle_goals: bool = False):
        self.C, keyframes = rai_config.make_welding_env(
            num_robots=num_robots, view=False, num_pts=num_pts
        )

        self.robots = ["a1", "a2", "a3", "a4"][:num_robots]

        rai_env.__init__(self)

        self.tasks = []

        cnt = 0
        for r in self.robots:
            for _ in range(num_pts):
                self.tasks.append(
                    Task([r], SingleGoal(keyframes[cnt][self.robot_idx[r]]))
                )
                # self.robot_goals[-1].name =
                cnt += 1
            cnt += 1

        q_home = self.C.getJointState()
        self.tasks.append(Task(self.robots, SingleGoal(q_home)))

        self.sequence = []
        for i in range(num_pts):
            for j, r in enumerate(self.robots):
                self.sequence.append(i + j * num_pts)

        # permute goals, but only the ones that ware waypoints, not the final configuration
        if shuffle_goals:
            random.shuffle(self.sequence)

        self.sequence.append(len(self.tasks) - 1)

        BaseModeLogic.__init__(self)

        self.collision_tolerance = 0.01

        self.spec.manipulation = ManipulationType.STATIC

class rai_ur10_arm_egg_carton_env(SequenceMixin, rai_env):
    def __init__(self, num_boxes: int = 9):
        self.C, keyframes = rai_config.make_egg_carton_env(num_boxes)

        self.robots = ["a1_", "a2_"]

        rai_env.__init__(self)

        self.manipulating_env = True

        self.tasks = []

        obj_tasks = []

        for robot_name, v in keyframes.items():
            for t in v:
                for i, task_name in enumerate(["pick", "place"]):
                    sideeffect = None
                    if task_name == "place":
                        frames = ["table", t[0]]
                        sideeffect = "remove"
                    else:
                        frames = [robot_name + "ur_vacuum", t[0]]

                    self.tasks.append(
                        Task(
                            [robot_name],
                            SingleGoal(t[1][i][self.robot_idx[robot_name]]),
                            type=task_name,
                            frames=frames,
                            side_effect=sideeffect,
                        )
                    )
                    name = robot_name + "_" + task_name + t[0]

                    self.tasks[-1].name = name

                obj_tasks.append((self.tasks[-2].name, self.tasks[-1].name))

        self.tasks.append(
            Task(
                ["a1_", "a2_"],
                SingleGoal(self.C.getJointState()),
            ),
        )
        self.tasks[-1].name = "terminal"

        named_sequence = []
        random.shuffle(obj_tasks)

        for t1, t2 in obj_tasks:
            named_sequence.append(t1)
            named_sequence.append(t2)

        named_sequence.append("terminal")

        self.sequence = self._make_sequence_from_names(named_sequence)

        BaseModeLogic.__init__(self)

        self.prev_mode = self.start_mode

        self.collision_tolerance = 0.01

        # q = self.C_base.getJointState()
        # print(self.is_collision_free(q, [0, 0]))

        # self.C_base.view(True)


class rai_ur10_arm_pick_and_place_env(rai_dual_ur10_arm_env):
    def __init__(self):
        super().__init__()

        self.manipulating_env = True

        self.tasks = [
            Task(
                ["a1"],
                SingleGoal(self.keyframes[0][self.robot_idx["a1"]]),
                type="pick",
                frames=["a1_ur_vacuum", "obj100"],
            ),
            Task(
                ["a1"],
                SingleGoal(self.keyframes[1][self.robot_idx["a1"]]),
                type="place",
                frames=["table", "obj100"],
                side_effect="remove",
            ),
            Task(
                ["a2"],
                SingleGoal(self.keyframes[3][self.robot_idx["a2"]]),
                type="pick",
                frames=["a2_ur_vacuum", "obj101"],
            ),
            Task(
                ["a2"],
                SingleGoal(self.keyframes[4][self.robot_idx["a2"]]),
                type="place",
                frames=["table", "obj101"],
                side_effect="remove",
            ),
            Task(
                ["a1", "a2"],
                SingleGoal(
                    np.concatenate(
                        [
                            self.keyframes[2][self.robot_idx["a1"]],
                            self.keyframes[5][self.robot_idx["a2"]],
                        ]
                    )
                ),
            ),
        ]

        self.tasks[0].name = "a1_goal_1"
        self.tasks[1].name = "a1_goal_2"
        self.tasks[2].name = "a2_goal_1"
        self.tasks[3].name = "a2_goal_2"
        self.tasks[4].name = "terminal"

        self.sequence = self._make_sequence_from_names(
            ["a1_goal_1", "a2_goal_1", "a1_goal_2", "a2_goal_2", "terminal"]
        )

        BaseModeLogic.__init__(self)

        # buffer for faster collision checking
        self.prev_mode = self.start_mode


# moving objects from a rolling cage to a 'conveyor'
class rai_ur10_box_sort_env:
    pass


# moving objects from a 'conveyor' to a rolling cage
class rai_ur10_palletizing_env:
    pass


class rai_ur10_strut_env:
    pass


class rai_ur10_arm_shelf_env:
    pass


class rai_ur10_arm_conveyor_env:
    pass


# best max cost: 9.24
class rai_ur10_handover_env(SequenceMixin, rai_env):
    def __init__(self):
        self.C, keyframes = rai_config.make_handover_env()

        self.robots = ["a1", "a2"]

        rai_env.__init__(self)

        print(self.start_pos.state())

        self.manipulating_env = True

        self.tasks = [
            Task(
                ["a1"],
                SingleGoal(keyframes[0][self.robot_idx["a1"]]),
                type="pick",
                frames=["a1_ur_vacuum", "obj1"],
            ),
            Task(
                ["a1", "a2"],
                SingleGoal(keyframes[1]),
                type="handover",
                frames=["a2_ur_vacuum", "obj1"],
            ),
            Task(
                ["a2"],
                SingleGoal(keyframes[2][self.robot_idx["a2"]]),
                type="place",
                frames=["table", "obj1"],
            ),
            Task(["a1", "a2"], SingleGoal(keyframes[3])),
        ]

        self.tasks[0].name = "a1_pick"
        self.tasks[1].name = "handover"
        self.tasks[2].name = "a2_place"
        self.tasks[3].name = "terminal"

        self.sequence = self._make_sequence_from_names(
            ["a1_pick", "handover", "a2_place", "terminal"]
        )

        BaseModeLogic.__init__(self)

        # buffer for faster collision checking
        self.prev_mode = self.start_mode

        self.collision_tolerance = 0.01
        self.collision_resolution = 0.05

        self.spec.home_pose = SafePoseType.HAS_SAFE_HOME_POSE

        self.safe_pose = {}
        dim = 6
        for i, r in enumerate(self.robots):
            print(self.C.getJointState()[0:6])
            self.safe_pose[r] = np.array(self.C.getJointState()[dim*i:dim*(i+1)])


class rai_ur10_arm_bottle_env(SequenceMixin, rai_env):
    def __init__(self, num_bottles=2):
        assert num_bottles in [1,2]

        self.C, keyframes = rai_config.make_bottle_insertion()

        self.robots = ["a0", "a1"]

        rai_env.__init__(self)

        self.manipulating_env = True

        self.tasks = [
            Task(
                ["a0"],
                SingleGoal(keyframes[0][self.robot_idx["a0"]]),
                type="pick",
                frames=["a0_ur_vacuum", "bottle_1"],
            ),
            Task(
                ["a0"],
                SingleGoal(keyframes[1][self.robot_idx["a0"]]),
                type="place",
                frames=["table", "bottle_1"],
            ),
            # SingleGoal(keyframes[2][self.robot_idx["a1"]]),
            Task(
                ["a0"],
                SingleGoal(keyframes[3][self.robot_idx["a0"]]),
                type="pick",
                frames=["a0_ur_vacuum", "bottle_12"],
            ),
            Task(
                ["a0"],
                SingleGoal(keyframes[4][self.robot_idx["a0"]]),
                type="place",
                frames=["table", "bottle_12"],
            ),
            Task(
                ["a1"],
                SingleGoal(keyframes[6][self.robot_idx["a1"]]),
                type="pick",
                frames=["a1_ur_vacuum", "bottle_3"],
            ),
            Task(
                ["a1"],
                SingleGoal(keyframes[7][self.robot_idx["a1"]]),
                type="place",
                frames=["table", "bottle_3"],
            ),
            # SingleGoal(keyframes[8][self.robot_idx["a1"]]),
            Task(
                ["a1"],
                SingleGoal(keyframes[9][self.robot_idx["a1"]]),
                type="pick",
                frames=["a1_ur_vacuum", "bottle_5"],
            ),
            Task(
                ["a1"],
                SingleGoal(keyframes[10][self.robot_idx["a1"]]),
                type="place",
                frames=["table", "bottle_5"],
            ),
            Task(
                ["a0", "a1"],
                SingleGoal(
                    np.concatenate(
                        [
                            keyframes[5][self.robot_idx["a0"]],
                            keyframes[11][self.robot_idx["a1"]],
                        ]
                    )
                ),
            ),
        ]

        self.tasks[0].name = "a1_pick_b1"
        self.tasks[1].name = "a1_place_b1"
        self.tasks[2].name = "a1_pick_b2"
        self.tasks[3].name = "a1_place_b2"
        self.tasks[4].name = "a2_pick_b1"
        self.tasks[5].name = "a2_place_b1"
        self.tasks[6].name = "a2_pick_b2"
        self.tasks[7].name = "a2_place_b2"
        self.tasks[8].name = "terminal"

        if num_bottles == 2:
            self.sequence = self._make_sequence_from_names(
                [
                    "a1_pick_b1",
                    "a2_pick_b1",
                    "a1_place_b1",
                    "a2_place_b1",
                    "a1_pick_b2",
                    "a2_pick_b2",
                    "a1_place_b2",
                    "a2_place_b2",
                    "terminal",
                ]
            )
        else:
            self.sequence = self._make_sequence_from_names(
                [
                    "a1_pick_b1",
                    "a2_pick_b1",
                    "a1_place_b1",
                    "a2_place_b1",
                    "terminal",
                ]
            )

        BaseModeLogic.__init__(self)

        # buffer for faster collision checking
        self.prev_mode = self.start_mode

        self.collision_tolerance = 0.0000
        self.collision_resolution = 0.001

        self.spec.home_pose = SafePoseType.HAS_SAFE_HOME_POSE

        self.safe_pose = {}
        dim = 6
        for i, r in enumerate(self.robots):
            print(self.C.getJointState()[0:6])
            self.safe_pose[r] = np.array(self.C.getJointState()[dim*i:dim*(i+1)])


class rai_ur10_arm_bottle_dep_env(DependencyGraphMixin, rai_env):
    def __init__(self, num_bottles=2):
        assert num_bottles in [1,2]

        self.C, keyframes = rai_config.make_bottle_insertion()

        self.robots = ["a0", "a1"]

        rai_env.__init__(self)

        self.manipulating_env = True

        self.tasks = [
            Task(
                ["a0"],
                SingleGoal(keyframes[0][self.robot_idx["a0"]]),
                type="pick",
                frames=["a0_ur_vacuum", "bottle_1"],
            ),
            Task(
                ["a0"],
                SingleGoal(keyframes[1][self.robot_idx["a0"]]),
                type="place",
                frames=["table", "bottle_1"],
            ),
            # SingleGoal(keyframes[2][self.robot_idx["a1"]]),
            Task(
                ["a0"],
                SingleGoal(keyframes[3][self.robot_idx["a0"]]),
                type="pick",
                frames=["a0_ur_vacuum", "bottle_12"],
            ),
            Task(
                ["a0"],
                SingleGoal(keyframes[4][self.robot_idx["a0"]]),
                type="place",
                frames=["table", "bottle_12"],
            ),
            Task(
                ["a1"],
                SingleGoal(keyframes[6][self.robot_idx["a1"]]),
                type="pick",
                frames=["a1_ur_vacuum", "bottle_3"],
            ),
            Task(
                ["a1"],
                SingleGoal(keyframes[7][self.robot_idx["a1"]]),
                type="place",
                frames=["table", "bottle_3"],
            ),
            # SingleGoal(keyframes[8][self.robot_idx["a1"]]),
            Task(
                ["a1"],
                SingleGoal(keyframes[9][self.robot_idx["a1"]]),
                type="pick",
                frames=["a1_ur_vacuum", "bottle_5"],
            ),
            Task(
                ["a1"],
                SingleGoal(keyframes[10][self.robot_idx["a1"]]),
                type="place",
                frames=["table", "bottle_5"],
            ),
            Task(
                ["a0", "a1"],
                SingleGoal(
                    np.concatenate(
                        [
                            keyframes[5][self.robot_idx["a0"]],
                            keyframes[11][self.robot_idx["a1"]],
                        ]
                    )
                ),
            ),
        ]

        self.tasks[0].name = "a1_pick_b1"
        self.tasks[1].name = "a1_place_b1"
        self.tasks[2].name = "a1_pick_b2"
        self.tasks[3].name = "a1_place_b2"
        self.tasks[4].name = "a2_pick_b1"
        self.tasks[5].name = "a2_place_b1"
        self.tasks[6].name = "a2_pick_b2"
        self.tasks[7].name = "a2_place_b2"
        self.tasks[8].name = "terminal"
        
        if num_bottles == 2:
            self.graph = DependencyGraph()
            self.graph.add_dependency("a1_place_b1", "a1_pick_b1")
            self.graph.add_dependency("a1_pick_b2", "a1_place_b1")
            self.graph.add_dependency("a1_place_b2", "a1_pick_b2")

            self.graph.add_dependency("a2_place_b1", "a2_pick_b1")
            self.graph.add_dependency("a2_pick_b2", "a2_place_b1")
            self.graph.add_dependency("a2_place_b2", "a2_pick_b2")

            self.graph.add_dependency("terminal", "a2_place_b2")
            self.graph.add_dependency("terminal", "a1_place_b2")
        else:
            self.graph = DependencyGraph()
            self.graph.add_dependency("a1_place_b1", "a1_pick_b1")

            self.graph.add_dependency("a2_place_b1", "a2_pick_b1")

            self.graph.add_dependency("terminal", "a2_place_b1")
            self.graph.add_dependency("terminal", "a1_place_b1")

        BaseModeLogic.__init__(self)

        # buffer for faster collision checking
        self.prev_mode = self.start_mode

        self.collision_tolerance = 0.0000
        self.collision_resolution = 0.001

        self.spec.home_pose = SafePoseType.HAS_SAFE_HOME_POSE

        self.safe_pose = {}
        dim = 6
        for i, r in enumerate(self.robots):
            print(self.C.getJointState()[0:6])
            self.safe_pose[r] = np.array(self.C.getJointState()[dim*i:dim*(i+1)])



class rai_ur10_arm_box_rearrangement_env(SequenceMixin, rai_env):
    def __init__(self, num_robots=2, num_boxes=9, logo: bool = False):
        if not logo:
            self.C, actions, self.robots = rai_config.make_box_rearrangement_env(
                num_boxes=num_boxes, num_robots=num_robots
            )
        else:
            self.C, actions, self.robots = rai_config.make_crl_logo_rearrangement_env(
                num_robots=num_robots
            )

        rai_env.__init__(self)

        self.manipulating_env = True

        self.tasks = []

        direct_place_actions = ["pick", "place"]
        indirect_place_actions = ["pick", "place", "pick", "place"]

        action_names = {}

        obj_goal = {}

        for a in actions:
            robot = a[0]
            obj = a[1]
            keyframes = a[2]
            obj_goal[obj] = a[3]

            task_names = None
            if len(keyframes) == 2:
                task_names = direct_place_actions
            else:
                task_names = indirect_place_actions

            cnt = 0
            for t, k in zip(task_names, keyframes):
                if t == "pick":
                    ee_name = robot + "ur_vacuum"
                    self.tasks.append(
                        Task([robot], SingleGoal(k), t, frames=[ee_name, obj])
                    )
                else:
                    self.tasks.append(
                        Task([robot], SingleGoal(k), t, frames=["table", obj])
                    )

                self.tasks[-1].name = robot + t + "_" + obj + "_" + str(cnt)
                cnt += 1

                if obj in action_names:
                    action_names[obj].append(self.tasks[-1].name)
                else:
                    action_names[obj] = [self.tasks[-1].name]

        self.tasks.append(Task(self.robots, SingleGoal(self.C.getJointState())))
        self.tasks[-1].name = "terminal"

        # initialize the sequence with picking the first object
        named_sequence = [self.tasks[0].name]
        # remove the first task from the first action sequence
        action_names[actions[0][1]].pop(0)

        # initialize the available action sequences with the first two objects
        available_action_sequences = [actions[0][1], actions[1][1]]

        robot_gripper_free = {}
        for r in self.robots:
            robot_gripper_free[r] = True

        robot_gripper_free[self.tasks[0].name[:3]] = False
        location_is_free = {}

        for k, v in obj_goal.items():
            location_is_free[k[-2:]] = False

        location_is_free[available_action_sequences[0][-2:]] = True
        print(location_is_free)

        while True:
            # choose an action thingy from the available action sequences at random
            obj = random.choice(available_action_sequences)

            if len(action_names[obj]) == 0:
                continue

            potential_next_task = action_names[obj][0]
            r = potential_next_task[:3]

            if len(action_names[obj]) == 2 and not location_is_free[obj_goal[obj][-2:]]:
                continue

            if "pick" in potential_next_task and not robot_gripper_free[r]:
                continue

            if "place" in potential_next_task:
                robot_gripper_free[r] = True

            if "pick" in potential_next_task:
                robot_gripper_free[r] = False

            next_task = action_names[obj].pop(0)

            print(available_action_sequences)
            print(robot_gripper_free)
            print(next_task)

            if next_task[-1] == "0":
                location_is_free[obj[-2:]] = True
                if len(available_action_sequences) < len(actions):
                    available_action_sequences.append(
                        actions[len(available_action_sequences)][1]
                    )

            print(location_is_free)

            named_sequence.append(next_task)

            no_more_actions_available = True

            for obj, a in action_names.items():
                if len(a) > 0:
                    no_more_actions_available = False
                    break

            if no_more_actions_available:
                break

        named_sequence.append("terminal")

        self.sequence = self._make_sequence_from_names(named_sequence)

        print(self.sequence)

        BaseModeLogic.__init__(self)

        # buffer for faster collision checking
        self.prev_mode = self.start_mode

        self.collision_tolerance = 0.01

        self.spec.home_pose = SafePoseType.HAS_SAFE_HOME_POSE

        self.safe_pose = {}
        dim = 6
        for i, r in enumerate(self.robots):
            print(self.C.getJointState()[0:6])
            self.safe_pose[r] = np.array(self.C.getJointState()[dim*i:dim*(i+1)])


class rai_ur10_box_pile_cleanup_env(SequenceMixin, rai_env):
    def __init__(self, num_boxes=9, make_many_handover_poses: bool = False):
        if not make_many_handover_poses:
            self.C, keyframes = rai_config.make_box_pile_env(num_boxes=num_boxes)
        else:
            self.C, keyframes = rai_config.make_box_pile_env(
                num_boxes=num_boxes, compute_multiple_keyframes=make_many_handover_poses
            )

        self.robots = ["a1_", "a2_"]

        rai_env.__init__(self)

        self.manipulating_env = True

        self.tasks = []
        pick_task_names = ["pick", "place"]
        handover_task_names = ["pick", "handover", "place"]

        cnt = 0
        for primitive_type, robots, box_index, qs in keyframes:
            box_name = "obj" + str(box_index)
            print(primitive_type)
            if primitive_type == "pick":
                for t, k in zip(pick_task_names, qs[0]):
                    print(robots)
                    print(k)
                    if t == "pick":
                        ee_name = robots[0] + "ur_vacuum"
                        self.tasks.append(
                            Task(robots, SingleGoal(k), t, frames=[ee_name, box_name])
                        )
                    else:
                        self.tasks.append(
                            Task(robots, SingleGoal(k), t, frames=["tray", box_name])
                        )

                    self.tasks[-1].name = (
                        robots[0] + t + "_" + box_name + "_" + str(cnt)
                    )
                    cnt += 1
            else:
                for t, k in zip(handover_task_names, qs[0]):
                    if t == "pick":
                        ee_name = robots[0] + "ur_vacuum"
                        self.tasks.append(
                            Task(
                                [robots[0]],
                                SingleGoal(k[self.robot_idx[robots[0]]]),
                                t,
                                frames=[ee_name, box_name],
                            )
                        )
                    elif t == "handover":
                        ee_name = robots[1] + "ur_vacuum"
                        self.tasks.append(
                            # Task(
                            #     self.robots,
                            #     SingleGoal(k),
                            #     t,
                            #     frames=[ee_name, box_name],
                            # )
                            Task(
                                self.robots,
                                GoalSet([q[1] for q in qs]),
                                t,
                                frames=[ee_name, box_name],
                            )
                        )
                    else:
                        self.tasks.append(
                            Task(
                                [robots[1]],
                                SingleGoal(k[self.robot_idx[robots[1]]]),
                                t,
                                frames=["tray", box_name],
                            )
                        )

                    self.tasks[-1].name = (
                        robots[0] + t + "_" + box_name + "_" + str(cnt)
                    )
                    cnt += 1

        self.tasks.append(Task(self.robots, SingleGoal(self.C.getJointState())))
        self.tasks[-1].name = "terminal"

        # for t in self.tasks:
        #     arr = t.goal.sample(None)
        #     print(t.robots)
        #     print(np.array2string(np.array(arr), separator=", "))

        # self.export_tasks("tmp.txt")

        # print([t.name for t in self.tasks])

        self.sequence = self._make_sequence_from_names([t.name for t in self.tasks])

        BaseModeLogic.__init__(self)

        # buffer for faster collision checking
        self.prev_mode = self.start_mode

        self.collision_tolerance = 0.01
        self.collision_resolution = 0.02

        self.spec.home_pose = SafePoseType.HAS_SAFE_HOME_POSE

        self.safe_pose = {}
        dim = 6
        for i, r in enumerate(self.robots):
            print(self.C.getJointState()[0:6])
            self.safe_pose[r] = np.array(self.C.getJointState()[dim*i:dim*(i+1)])



class rai_ur10_box_pile_cleanup_env_dep(DependencyGraphMixin, rai_env):
    def __init__(self, num_boxes=9, make_many_handover_poses: bool = False):
        if not make_many_handover_poses:
            self.C, keyframes = rai_config.make_box_pile_env(num_boxes=num_boxes)
        else:
            self.C, keyframes = rai_config.make_box_pile_env(
                num_boxes=num_boxes, compute_multiple_keyframes=make_many_handover_poses
            )

        self.robots = ["a1_", "a2_"]

        rai_env.__init__(self)

        self.manipulating_env = True

        self.tasks = []
        pick_task_names = ["pick", "place"]
        handover_task_names = ["pick", "handover", "place"]

        self.graph = DependencyGraph()

        last_robot_task = {}
        for r in self.robots:
            last_robot_task[r] = None

        cnt = 0
        for primitive_type, robots, box_index, qs in keyframes:
            box_name = "obj" + str(box_index)
            print(primitive_type)
            prev_task = None

            print(last_robot_task)

            if primitive_type == "pick":
                for t, k in zip(pick_task_names, qs[0]):
                    print(robots)
                    print(k)
                    task_name = robots[0] + t + "_" + box_name + "_" + str(cnt)

                    if (
                        last_robot_task[robots[0]] is not None
                        and task_name != last_robot_task[robots[0]]
                    ):
                        self.graph.add_dependency(task_name, last_robot_task[robots[0]])

                    if t == "pick":
                        ee_name = robots[0] + "ur_vacuum"
                        self.tasks.append(
                            Task(robots, SingleGoal(k), t, frames=[ee_name, box_name])
                        )
                        last_robot_task[robots[0]] = task_name
                    else:
                        self.tasks.append(
                            Task(robots, SingleGoal(k), t, frames=["tray", box_name])
                        )
                        last_robot_task[robots[0]] = task_name

                    self.tasks[-1].name = task_name

                    if prev_task is not None:
                        self.graph.add_dependency(task_name, prev_task)

                    prev_task = task_name

                    cnt += 1
            else:
                for t, k in zip(handover_task_names, qs[0]):
                    task_name = robots[0] + t + "_" + box_name + "_" + str(cnt)

                    if t == "pick":
                        ee_name = robots[0] + "ur_vacuum"
                        self.tasks.append(
                            Task(
                                [robots[0]],
                                SingleGoal(k[self.robot_idx[robots[0]]]),
                                t,
                                frames=[ee_name, box_name],
                            )
                        )

                        if (
                            last_robot_task[robots[0]] != task_name
                            and last_robot_task[robots[0]] is not None
                        ):
                            print("A")
                            self.graph.add_dependency(
                                task_name, last_robot_task[robots[0]]
                            )

                        last_robot_task[robots[0]] = task_name

                    elif t == "handover":
                        ee_name = robots[1] + "ur_vacuum"
                        self.tasks.append(
                            # Task(
                            #     robots,
                            #     SingleGoal(k),
                            #     t,
                            #     frames=[ee_name, box_name],
                            # )
                            Task(
                                self.robots,
                                GoalSet([q[1] for q in qs]),
                                t,
                                frames=[ee_name, box_name],
                            )
                        )

                        if (
                            last_robot_task[robots[1]] != task_name
                            and last_robot_task[robots[1]] is not None
                        ):
                            self.graph.add_dependency(
                                task_name, last_robot_task[robots[1]]
                            )

                        last_robot_task[robots[0]] = task_name
                        last_robot_task[robots[1]] = task_name

                    else:
                        task_name = robots[1] + t + "_" + box_name + "_" + str(cnt)

                        self.tasks.append(
                            Task(
                                [robots[1]],
                                SingleGoal(k[self.robot_idx[robots[1]]]),
                                t,
                                frames=["tray", box_name],
                            )
                        )

                        if (
                            last_robot_task[robots[1]] != task_name
                            and last_robot_task[robots[1]] is not None
                        ):
                            self.graph.add_dependency(
                                task_name, last_robot_task[robots[1]]
                            )

                        last_robot_task[robots[1]] = task_name

                    self.tasks[-1].name = task_name

                    if prev_task is not None:
                        self.graph.add_dependency(task_name, prev_task)

                    prev_task = task_name

                    cnt += 1

        self.tasks.append(Task(self.robots, SingleGoal(self.C.getJointState())))
        self.tasks[-1].name = "terminal"

        for r in self.robots:
            self.graph.add_dependency("terminal", last_robot_task[r])

        BaseModeLogic.__init__(self)

        # buffer for faster collision checking
        self.prev_mode = self.start_mode

        self.collision_tolerance = 0.01
        # self.collision_resolution = 0.1

        self.spec.dependency = DependencyType.UNORDERED


class rai_ur10_arm_box_pyramid_appearing_parts(SequenceMixin, rai_env):
    def __init__(self, num_robots=4, num_boxes: int = 6):
        self.C, keyframes, self.robots = rai_config.make_pyramid_env(
            num_robots, num_boxes, view=True
        )

        rai_env.__init__(self)

        self.manipulating_env = True

        self.tasks = []
        task_names = ["pick", "place"]
        for r, b, qs, g in keyframes:
            cnt = 0
            for t, k in zip(task_names, qs):
                if t == "pick":
                    ee_name = r + "gripper_center"
                    appearance_pose = np.array([0, 0, 0.6, 1, 0, 0, 0])
                    task = Task([r], SingleGoal(k), t, frames=[ee_name, b], side_effect="make_appear", side_effect_data=appearance_pose)
                    self.tasks.append(task)
                else:
                    self.tasks.append(Task([r], SingleGoal(k), t, frames=["table", b]))

                self.tasks[-1].name = r + t + "_" + b + "_" + str(cnt)
                cnt += 1

                # if b in action_names:
                #     action_names[b].append(self.tasks[-1].name)
                # else:
                #     action_names[b] = [self.tasks[-1].name]

        self.tasks.append(Task(self.robots, SingleGoal(self.C.getJointState())))
        self.tasks[-1].name = "terminal"

        self.sequence = self._make_sequence_from_names([t.name for t in self.tasks])

        BaseModeLogic.__init__(self)

        # buffer for faster collision checking
        self.prev_mode = self.start_mode

        self.collision_tolerance = 0.005
        # self.collision_resolution = 0.005
        self.collision_resolution = 0.01

        self.spec.home_pose = SafePoseType.HAS_SAFE_HOME_POSE

        self.safe_pose = {}
        for r in self.robots:
            print(self.C.getJointState()[0:6])
            self.safe_pose[r] = np.array(self.C.getJointState()[0:6])


# best cost found (max): 21.45
class rai_ur10_arm_box_stack_env(SequenceMixin, rai_env):
    def __init__(self, num_robots=4, num_boxes: int = 8):
        self.C, keyframes, self.robots = rai_config.make_box_stacking_env(
            num_robots, num_boxes
        )

        rai_env.__init__(self)

        self.manipulating_env = True

        self.tasks = []
        task_names = ["pick", "place"]
        for r, b, qs, g in keyframes:
            cnt = 0
            for t, k in zip(task_names, qs):
                if t == "pick":
                    ee_name = r + "gripper_center"
                    self.tasks.append(Task([r], SingleGoal(k), t, frames=[ee_name, b]))
                else:
                    self.tasks.append(Task([r], SingleGoal(k), t, frames=["table", b]))

                self.tasks[-1].name = r + t + "_" + b + "_" + str(cnt)
                cnt += 1

                # if b in action_names:
                #     action_names[b].append(self.tasks[-1].name)
                # else:
                #     action_names[b] = [self.tasks[-1].name]

        self.tasks.append(Task(self.robots, SingleGoal(self.C.getJointState())))
        self.tasks[-1].name = "terminal"

        self.sequence = self._make_sequence_from_names([t.name for t in self.tasks])

        BaseModeLogic.__init__(self)

        # buffer for faster collision checking
        self.prev_mode = self.start_mode

        self.collision_tolerance = 0.005
        # self.collision_resolution = 0.005
        self.collision_resolution = 0.01

        self.spec.home_pose = SafePoseType.HAS_SAFE_HOME_POSE

        self.safe_pose = {}
        for r in self.robots:
            print(self.C.getJointState()[0:6])
            self.safe_pose[r] = np.array(self.C.getJointState()[0:6])


class rai_ur10_arm_box_stack_env_dep(DependencyGraphMixin, rai_env):
    def __init__(self, num_robots=4, num_boxes: int = 8):
        np.random.seed(1)
        random.seed(2)

        self.C, keyframes, self.robots = rai_config.make_box_stacking_env(
            num_robots, num_boxes
        )

        rai_env.__init__(self)

        self.manipulating_env = True

        self.graph = DependencyGraph()

        prev_task_names = {}
        for robot in self.robots:
            prev_task_names[robot] = None

        prev_place = None

        self.tasks = []
        task_names = ["pick", "place"]
        for r, b, qs, g in keyframes:
            cnt = 0
            for t, k in zip(task_names, qs):
                task_name = r + t + "_" + b + "_" + str(cnt)

                if t == "pick":
                    ee_name = r + "gripper_center"
                    self.tasks.append(Task([r], SingleGoal(k), t, frames=[ee_name, b]))
                else:
                    self.tasks.append(Task([r], SingleGoal(k), t, frames=["table", b]))

                self.tasks[-1].name = task_name
                cnt += 1

                if prev_task_names[r] is not None:
                    self.graph.add_dependency(task_name, prev_task_names[r])

                if t == "place" and prev_place is not None:
                    self.graph.add_dependency(task_name, prev_place)

                if t == "place":
                    prev_place = task_name

                prev_task_names[r] = task_name

        self.tasks.append(Task(self.robots, SingleGoal(self.C.getJointState())))
        self.tasks[-1].name = "terminal"

        for r in self.robots:
            self.graph.add_dependency("terminal", prev_task_names[r])

        BaseModeLogic.__init__(self)

        # self.graph.visualize()

        # buffer for faster collision checking
        self.prev_mode = self.start_mode

        self.collision_tolerance = 0.005
        self.collision_resolution = 0.01

        self.spec.dependency = DependencyType.UNORDERED
        self.spec.home_pose = SafePoseType.HAS_SAFE_HOME_POSE

        self.safe_pose = {}
        for r in self.robots:
            print(self.C.getJointState()[0:6])
            self.safe_pose[r] = np.array(self.C.getJointState()[0:6])


# mobile manip
class rai_mobile_manip_wall(SequenceMixin, rai_env):
    def __init__(self, num_robots=4):
        self.C, keyframes = rai_config.make_mobile_manip_env(num_robots)

        self.robots = [k for k in keyframes]

        rai_env.__init__(self)

        self.manipulating_env = True

        self.tasks = []
        task_names = ["pick", "place"]
        for robot_prefix, robot_tasks in keyframes.items():
            for box, poses in robot_tasks:
                cnt = 0
                for t, k in zip(task_names, poses):
                    if t == "pick":
                        ee_name = robot_prefix + "gripper"
                        self.tasks.append(
                            Task(
                                [robot_prefix], SingleGoal(k), t, frames=[ee_name, box]
                            )
                        )
                    else:
                        self.tasks.append(
                            Task(
                                [robot_prefix], SingleGoal(k), t, frames=["table", box]
                            )
                        )

                    self.tasks[-1].name = robot_prefix + t + "_" + box + "_" + str(cnt)
                    cnt += 1

                    # if b in action_names:
                    #     action_names[b].append(self.tasks[-1].name)
                    # else:
                    #     action_names[b] = [self.tasks[-1].name]

        self.tasks.append(Task(self.robots, SingleGoal(self.C.getJointState())))
        self.tasks[-1].name = "terminal"

        self.sequence = self._make_sequence_from_names([t.name for t in self.tasks])

        BaseModeLogic.__init__(self)

        # buffer for faster collision checking
        self.prev_mode = self.start_mode

        self.collision_tolerance = 0.005
        self.collision_resolution = 0.02

        self.spec.home_pose = SafePoseType.HAS_SAFE_HOME_POSE

        self.safe_pose = {}
        dim = 6
        for i, r in enumerate(self.robots):
            print(self.C.getJointState()[0:6])
            self.safe_pose[r] = np.array(self.C.getJointState()[dim*i:dim*(i+1)])


class rai_mobile_manip_wall_dep(DependencyGraphMixin, rai_env):
    def __init__(self, num_robots=3):
        self.C, keyframes = rai_config.make_mobile_manip_env(num_robots)

        self.robots = [k for k in keyframes]

        rai_env.__init__(self)

        self.manipulating_env = True

        self.graph = DependencyGraph()

        self.tasks = []
        task_names = ["pick", "place"]
        cnt = 0
        for robot_prefix, robot_tasks in keyframes.items():
            prev_task_name = None
            for box, poses in robot_tasks:
                for t, k in zip(task_names, poses):
                    task_name = robot_prefix + t + "_" + box + "_" + str(cnt)

                    if t == "pick":
                        ee_name = robot_prefix + "gripper"
                        self.tasks.append(
                            Task(
                                [robot_prefix], SingleGoal(k), t, frames=[ee_name, box]
                            )
                        )
                    else:
                        self.tasks.append(
                            Task(
                                [robot_prefix], SingleGoal(k), t, frames=["table", box]
                            )
                        )

                    if prev_task_name is not None:
                        self.graph.add_dependency(task_name, prev_task_name)

                    self.tasks[-1].name = task_name
                    prev_task_name = task_name
                    cnt += 1

            self.graph.add_dependency("terminal", prev_task_name)

        self.tasks.append(Task(self.robots, SingleGoal(self.C.getJointState())))
        self.tasks[-1].name = "terminal"

        # random.shuffle(self.tasks)

        print(self.graph)

        # self.graph.visualize()

        # for t in self.tasks:
        #     print(t.name)

        BaseModeLogic.__init__(self)

        # buffer for faster collision checking
        self.prev_mode = self.start_mode

        self.collision_tolerance = 0.005
        self.collision_resolution = 0.02

        self.spec.dependency = DependencyType.UNORDERED
        self.spec.home_pose = SafePoseType.HAS_SAFE_HOME_POSE

        self.safe_pose = {}
        dim = 6
        for i, r in enumerate(self.robots):
            print(self.C.getJointState()[0:6])
            self.safe_pose[r] = np.array(self.C.getJointState()[dim*i:dim*(i+1)])


<<<<<<< HEAD
class rai_abb_arm_strut_assembly_env(SequenceMixin, rai_env):
    def __init__(self):
        self.C, keyframes = rai_config.make_strut_nccr_env()

        self.robots = ["a0", "a1"]
=======
class rai_coop_tamp_architecture(SequenceMixin, rai_env):
    def __init__(self, assembly_name):
        self.C, self.robots, keyframes = rai_config.coop_tamp_architecture_env(assembly_name=assembly_name)
>>>>>>> 2ba53c88

        rai_env.__init__(self)

        self.manipulating_env = True

<<<<<<< HEAD
=======
        self.tasks = []
        task_names = ["pick", "place"]
        for r, ee_name, b, qs, appearance_pose in keyframes:
            cnt = 0
            for t, k in zip(task_names, qs):
                if t == "pick":
                    task = Task([r], SingleGoal(k), t, frames=[ee_name, b], side_effect="make_appear", side_effect_data=appearance_pose)
                    self.tasks.append(task)
                else:
                    self.tasks.append(Task([r], SingleGoal(k), t, frames=["table", b]))

                self.tasks[-1].name = r + t + "_" + b + "_" + str(cnt)
                cnt += 1

                # if b in action_names:
                #     action_names[b].append(self.tasks[-1].name)
                # else:
                #     action_names[b] = [self.tasks[-1].name]

        self.tasks.append(Task(self.robots, SingleGoal(self.C.getJointState())))
        self.tasks[-1].name = "terminal"

        self.sequence = self._make_sequence_from_names([t.name for t in self.tasks])

        BaseModeLogic.__init__(self)

        # buffer for faster collision checking
        self.prev_mode = self.start_mode

        self.collision_tolerance = 0.005
        self.collision_resolution = 0.005

        self.spec.home_pose = SafePoseType.HAS_SAFE_HOME_POSE

        self.safe_pose = {}
        dim = 6
        for i, r in enumerate(self.robots):
            print(self.C.getJointState()[0:6])
            self.safe_pose[r] = np.array(self.C.getJointState()[dim*i:dim*(i+1)])


>>>>>>> 2ba53c88
def check_all_modes():
    all_envs = [
        "piano",
        "simple_2d",
        "three_agents",
        "box_sorting",
        "eggs",
        "triple_waypoints",
        "welding",
        "bottles",
    ]

    for env_name in all_envs:
        print(env_name)
        env = rai_config.get_env_by_name(env_name)
        q_home = env.start_pos
        m = env.start_mode
        for i in range(len(env.sequence)):
            if env.is_terminal_mode(m):
                switching_robots = [r for r in env.robots]
            else:
                # find the robot(s) that needs to switch the mode
                switching_robots = env.get_goal_constrained_robots(m)

            q = []
            task = env.get_active_task(m)
            goal_sample = task.goal.sample(m)

            print("switching robots: ", switching_robots)

            # env.show()

            for j, r in enumerate(env.robots):
                if r in switching_robots:
                    # TODO: need to check all goals here
                    # figure out where robot r is in the goal description
                    offset = 0
                    for _, task_robot in enumerate(task.robots):
                        if task_robot == r:
                            q.append(
                                goal_sample[
                                    offset : offset + env.robot_dims[task_robot]
                                ]
                            )
                            break
                        offset += env.robot_dims[task_robot]
                    # q.append(goal_sample)
                else:
                    q.append(q_home.robot_state(j))

            is_collision_free = env.is_collision_free(
                type(env.get_start_pos()).from_list(q), m
            )
            print(f"mode {m} is collision free: ", is_collision_free)

            env.show()

            colls = env.C.getCollisions()
            for c in colls:
                if c[2] < 0:
                    print(c)

            if not is_collision_free:
                raise ValueError()

            ms = env.get_next_modes(None, m)
            assert len(ms) == 0
            m = ms[0]


def export_env(env: rai_env):
    # export scene
    rai_env.C.writeURDF()

    # export dependendency graph/sequence
    ## export computed exact keyframes
    pass


def load_env_from_file(filepath):
    pass<|MERGE_RESOLUTION|>--- conflicted
+++ resolved
@@ -2441,24 +2441,24 @@
             self.safe_pose[r] = np.array(self.C.getJointState()[dim*i:dim*(i+1)])
 
 
-<<<<<<< HEAD
 class rai_abb_arm_strut_assembly_env(SequenceMixin, rai_env):
     def __init__(self):
         self.C, keyframes = rai_config.make_strut_nccr_env()
 
         self.robots = ["a0", "a1"]
-=======
+
+        rai_env.__init__(self)
+
+        self.manipulating_env = True
+
 class rai_coop_tamp_architecture(SequenceMixin, rai_env):
     def __init__(self, assembly_name):
         self.C, self.robots, keyframes = rai_config.coop_tamp_architecture_env(assembly_name=assembly_name)
->>>>>>> 2ba53c88
 
         rai_env.__init__(self)
 
         self.manipulating_env = True
 
-<<<<<<< HEAD
-=======
         self.tasks = []
         task_names = ["pick", "place"]
         for r, ee_name, b, qs, appearance_pose in keyframes:
@@ -2500,7 +2500,6 @@
             self.safe_pose[r] = np.array(self.C.getJointState()[dim*i:dim*(i+1)])
 
 
->>>>>>> 2ba53c88
 def check_all_modes():
     all_envs = [
         "piano",
