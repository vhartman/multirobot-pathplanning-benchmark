import robotic as ry
import numpy as np
import random

from typing import List, Dict, Optional
from numpy.typing import NDArray

from multi_robot_multi_goal_planning.problems.dependency_graph import DependencyGraph

import multi_robot_multi_goal_planning.problems.rai_config as rai_config
from .configuration import config_dist

# from multi_robot_multi_goal_planning.problems.rai_config import *
from .planning_env import (
    BaseModeLogic,
    SequenceMixin,
    DependencyGraphMixin,
    State,
    Task,
    ProblemSpec,
    AgentType,
    GoalType,
    ConstraintType,
    DynamicsType,
    ManipulationType,
    DependencyType,
    SafePoseType,
)
from .goals import (
    SingleGoal,
    GoalSet,
    GoalRegion,
    ConditionalGoal,
)
from .rai_base_env import rai_env
from .constraints import (
    AffineConfigurationSpaceInequalityConstraint,
    RelativeAffineTaskSpaceEqualityConstraint,
    AffineTaskSpaceEqualityConstraint,
    AffineConfigurationSpaceEqualityConstraint,
    AffineFrameOrientationConstraint,
    AffineRelativeFrameOrientationConstraint,
    relative_pose
)

from .registry import register

@register("rai.constrained_pose")
class rai_two_dim_env_pose_constraint(SequenceMixin, rai_env):
    def __init__(self):
        self.C = rai_config.make_2d_rai_env_no_obs(agents_can_rotate=True)
        # self.C.view(True)

        self.robots = ["a1", "a2"]

        rai_env.__init__(self)

        home_pose = self.C.getJointState()

        self.tasks = [
            Task(
                "joint_pick",
                ["a1"],
                SingleGoal(np.array([-0.5, -0.5, 0])), constraints=[AffineConfigurationSpaceEqualityConstraint(np.array([[0, 0, 1, 0, 0, 0]]), np.array([0]), 0) ]
            ),
            Task(
                "joint_place",
                ["a2"],
                SingleGoal(np.array([0.5, 0.5, 0])),
            ),
            # terminal mode
            Task(
                "terminal",
                ["a1", "a2"],
                SingleGoal(home_pose),
            ),
        ]

        self.sequence = self._make_sequence_from_names(
            ["joint_pick", "joint_place", "terminal"]
        )

        self.collision_tolerance = 0.001
        self.collision_resolution = 0.005

        BaseModeLogic.__init__(self)

        self.spec.manipulation = ManipulationType.STATIC
        self.spec.home_pose = SafePoseType.HAS_SAFE_HOME_POSE


@register("rai.constrained_relative_pose")
class rai_two_dim_env_relative_pose_constraint(SequenceMixin, rai_env):
    def __init__(self):
        self.C = rai_config.make_2d_rai_env_no_obs(agents_can_rotate=True)
        # self.C.view(True)

        self.robots = ["a1", "a2"]

        rai_env.__init__(self)

        joint_goal = np.array([-0.5, -0.25, 0, -0.5, 0.25, 0])
        rel_movement_end = np.array([0.5, 0.25, np.pi, 0.5, -0.25, np.pi])

        home_pose = self.C.getJointState()

        self.C.setJointState(joint_goal)
        a1_pose = self.C.getFrame("a1").getPose()
        a2_pose = self.C.getFrame("a2").getPose()
        rel_pose = relative_pose(a1_pose, a2_pose)[:, None]

        self.C.setJointState(home_pose)

        pose_projection_matrix = np.zeros((3, 7))
        pose_projection_matrix[0, 0] = 1
        pose_projection_matrix[1, 1] = 1
        pose_projection_matrix[2, 2] = 1

        self.tasks = [
            # joint
            Task(
                "joint_pick",
                ["a1", "a2"],
                SingleGoal(joint_goal),
            ),
            Task(
                "joint_place",
                ["a1", "a2"],
                SingleGoal(rel_movement_end), constraints=[
<<<<<<< HEAD
                    RelativeAffineTaskSpaceEqualityConstraint(["a1", "a2"], pose_projection_matrix, rel_pose, 1e-2),
                    AffineRelativeFrameOrientationConstraint(["a1", "a2"], "y", np.array([0, 0, 0]), 1e-2)
=======
                    RelativeAffineTaskSpaceEqualityConstraint(["a1", "a2"], pose_projection_matrix, rel_pose),
                    AffineRelativeFrameOrientationConstraint(["a1", "a2"], "y", np.array([0, 1, 0]), 1e-3)
                    # AffineRelativeFrameOrientationConstraint(["a1", "a2"], "y", np.array([0, 0, 0]), 1e-3)
>>>>>>> a04a2800
                ]
            ),            
            # terminal mode
            Task(
                "terminal",
                ["a1", "a2"],
                SingleGoal(home_pose),
            ),
        ]

        self.sequence = self._make_sequence_from_names(
            ["joint_pick", "joint_place", "terminal"]
        )

        self.collision_tolerance = 0.001
        self.collision_resolution = 0.005

        BaseModeLogic.__init__(self)

        self.spec.manipulation = ManipulationType.STATIC
        self.spec.home_pose = SafePoseType.HAS_SAFE_HOME_POSE


@register("rai.grasping")
class rai_two_arm_grasping(SequenceMixin, rai_env):
    def __init__(self):
        self.C, self.robots, keyframes = rai_config.make_bimanual_grasping_env()
        # self.C.view(True)

        rai_env.__init__(self)

        pick_pose = keyframes[0]
        place_pose = keyframes[-1]

        home_pose = self.C.getJointState()

        self.C.setJointState(pick_pose)
        a1_pose = self.C.getFrame("a1_ur_ee_marker").getPose()
        a2_pose = self.C.getFrame("a2_ur_ee_marker").getPose()
        rel_pose = relative_pose(a1_pose, a2_pose)[:, None]

        self.C.setJointState(home_pose)

        pose_projection_matrix = np.zeros((3, 7))
        pose_projection_matrix[0, 0] = 1
        pose_projection_matrix[1, 1] = 1
        pose_projection_matrix[2, 2] = 1

        self.manipulating_env = True

        self.tasks = [
            # joint
            Task(
                "joint_pick",
                self.robots,
                SingleGoal(pick_pose),
                type="pick", 
                frames=["a1_ur_ee_marker", "obj1"],
            ),
            Task(
                "joint_place",
                self.robots,
                SingleGoal(place_pose),
                type="place", 
                frames=["table", "obj1"],
                constraints=[
                    RelativeAffineTaskSpaceEqualityConstraint(["a1_ur_ee_marker", "a2_ur_ee_marker"], pose_projection_matrix,  rel_pose, 1e-2),
                    AffineRelativeFrameOrientationConstraint(["a1_ur_ee_marker", "a2_ur_ee_marker"], "y", np.array([0, 0, 1]), 5e-2),
                    AffineRelativeFrameOrientationConstraint(["a1_ur_ee_marker", "a2_ur_ee_marker"], "z", np.array([0, -1, 0]), 5e-1)
                    # AffineRelativeFrameOrientationConstraint(["a1_ur_ee_marker", "a2_ur_ee_marker"], "y", np.array([1, -1, 0]), 5e-2),
                    # AffineRelativeFrameOrientationConstraint(["a1_ur_ee_marker", "a2_ur_ee_marker"], "z", np.array([-1, -1, 0]), 5e-2)
                ]
            ),            
            # terminal mode
            Task(
                "terminal",
                self.robots,
                SingleGoal(home_pose),
            ),
        ]

        self.sequence = self._make_sequence_from_names(
            ["joint_pick", "joint_place", "terminal"]
        )

        self.collision_tolerance = 0.001
        self.collision_resolution = 0.005

        BaseModeLogic.__init__(self)

        self.spec.manipulation = ManipulationType.STATIC
        self.spec.home_pose = SafePoseType.HAS_SAFE_HOME_POSE


        # for _ in range(1000):
        #     q = self.sample_config_uniform_in_limits()

        #     for constraint in self.tasks[1].constraints:
        #         if constraint.is_fulfilled(q, )
        #         self.show_config(q)


@register("rai.husky_reach")
class rai_husky_reach(SequenceMixin, rai_env):
    def __init__(self):
        self.C, kl, kr = rai_config.make_goto_husky_env()

        self.robots = ["a1", "a2"]
        rai_env.__init__(self)
        self.manipulating_env = True

        home_pose = self.C.getJointState()

        lhs_constraint = np.zeros((3, 2*9), dtype=int)
        lhs_constraint[0, [0, 9]] = [1, -1]
        lhs_constraint[1, [1, 10]] = [1, -1]
        lhs_constraint[2, [2, 11]] = [1, -1]

        rhs_constraint = np.zeros((3, 1))

        self.constraints = [AffineConfigurationSpaceEqualityConstraint(lhs_constraint, rhs_constraint)]

        self.tasks = [
            # joint
            Task(
                "r1_reach",
                ["a1"],
                GoalSet(kl),
            ),
            Task(
                "r2_reach",
                ["a2"],
                GoalSet(kr),
            ),
            # terminal mode
            Task(
                "terminal",
                self.robots,
                SingleGoal(home_pose),
            ),
        ]
        
        self.sequence = self._make_sequence_from_names(
            ["r1_reach", "r2_reach", "terminal"]
        )

        self.collision_tolerance = 0.01
        self.collision_resolution = 0.005

        BaseModeLogic.__init__(self)

        self.spec.home_pose = SafePoseType.HAS_SAFE_HOME_POSE

        # for _ in range(100):
        #     q = self.sample_config_uniform_in_limits()
        #     q[1][0] = q[0][0]
        #     q[1][1] = q[0][1]
        #     q[1][2] = q[0][2]
        #     print(q.state())
        #     print(len(q.state()))
        #     self.show_config(q)


class rai_bimanual_husky_stacking(SequenceMixin, rai_env):
    def __init__(self):
        self.C = rai_config.make_bimanual_husky_box_stacking_env()


class rai_bimanual_husky_strut(SequenceMixin, rai_env):
    def __init__(self):
        self.C = rai_config.make_bimanual_husky_strut_env()


@register("rai.constrained_2d_puzzle")
class rai_linked_2d_puzzle(SequenceMixin, rai_env):
    def __init__(self):
        self.C = rai_config.make_linked_puzzle_env(agents_can_rotate=True)
        # self.C.view(True)

        self.robots = ["a1", "a2"]
        rai_env.__init__(self)

        home_pose = self.C.getJointState()

        r1_goal = np.array([-0.5, -0.5, 0])
        r2_goal = np.array([-0.5, 0.5, 0])
        
        self.constraints=[AffineConfigurationSpaceEqualityConstraint(np.array([[1, 0, 0, -1, 0, 0]]), np.array([0]))]

        self.tasks = [
            # joint
            Task(
                "r1_goal",
                ["a1"],
                SingleGoal(r1_goal),
            ),
            Task(
                "r2_goal",
                ["a2"],
                SingleGoal(r2_goal),
            ),            
            # terminal mode
            Task(
                "terminal",
                self.robots,
                SingleGoal(home_pose),
            ),
        ]

        self.sequence = self._make_sequence_from_names(
            ["r1_goal", "r2_goal", "terminal"]
        )

        self.collision_tolerance = 0.00
        self.collision_resolution = 0.005

        BaseModeLogic.__init__(self)

        self.spec.manipulation = ManipulationType.STATIC
        self.spec.home_pose = SafePoseType.HAS_SAFE_HOME_POSE

@register("rai.half_rfl")
class rai_rfl_two_only(SequenceMixin, rai_env):
    def __init__(self):
        self.C, [k1, k2, k3, k4] = rai_config.make_two_arms_on_a_gantry()
        
        self.robots = ["a1", "a2"]
        rai_env.__init__(self)
        self.manipulating_env = True

        home_pose = self.C.getJointState()

        self.constraints = [AffineConfigurationSpaceEqualityConstraint(np.array([[1, 0, 0, 0, 0, 0, 0, 0, 0, -1, 0, 0, 0, 0, 0, 0, 0, 0]]), np.array([0]))]

        # we dont want the arms to cross each other
        ineq_A= np.zeros((2, 2*9), dtype=int)
        ineq_A[0, [1]] = [1] # y1 < 0
        ineq_A[1, [10]] = [-1] # y2 < 0
        ineq_B = np.zeros((2, 1))
        self.constraints += [AffineConfigurationSpaceInequalityConstraint(ineq_A, ineq_B)]

        self.tasks = [
            # joint
            Task(
                "r1_pick_0",
                ["a1"],
                SingleGoal(k1[0]),
                "pick",
                frames=["a1_ur_vacuum", "obj0"],
            ),
            Task(
                "r1_place_0",
                ["a1"],
                SingleGoal(k1[1]),
                "place",
                frames=["table", "obj0"],
            ),
            Task(
                "r1_pick_1",
                ["a1"],
                SingleGoal(k2[0]),
                "pick",
                frames=["a1_ur_vacuum", "obj1"],
            ),
            Task(
                "r1_place_1",
                ["a1"],
                SingleGoal(k2[1]),
                "place",
                frames=["table", "obj1"],
            ),
            Task(
                "r2_pick_0",
                ["a2"],
                SingleGoal(k3[0]),
                "pick",
                frames=["a2_ur_vacuum", "obj2"],
            ),
            Task(
                "r2_place_0",
                ["a2"],
                SingleGoal(k3[1]),
                "place",
                frames=["table", "obj2"],
                constraints=[]
            ),
            Task(
                "r2_pick_1",
                ["a2"],
                SingleGoal(k4[0]),
                "pick",
                frames=["a2_ur_vacuum", "obj3"],
            ),
            Task(
                "r2_place_1",
                ["a2"],
                SingleGoal(k4[1]),
                "place",
                frames=["table", "obj3"],
                constraints=[]
            ),
            # terminal mode
            Task(
                "terminal",
                self.robots,
                SingleGoal(home_pose),
            ),
        ]
        
        self.sequence = self._make_sequence_from_names(
            ["r1_pick_0", "r1_place_0", "r1_pick_1", "r2_pick_0", "r1_place_1", "r2_place_0", "r2_pick_1", "r2_place_1", "terminal"]
        )

        self.collision_tolerance = 0.01
        self.collision_resolution = 0.005

        BaseModeLogic.__init__(self)

        self.spec.home_pose = SafePoseType.HAS_SAFE_HOME_POSE

@register("rai.rfl")
class rai_rfl(SequenceMixin, rai_env):
    def __init__(self):
        self.C, [k1, k2, k3, k4] = rai_config.make_four_arms_on_a_gantry()

        self.robots = ["a1", "a2", "a3", "a4"]
        rai_env.__init__(self)
        self.manipulating_env = True

        home_pose = self.C.getJointState()

        lhs_constraint = np.zeros((2, 4*9), dtype=int)
        lhs_constraint[0, [0, 9]] = [1, -1]
        lhs_constraint[1, [18, 27]] = [1, -1]

        rhs_constraint = np.zeros((2, 1))

        self.constraints = [AffineConfigurationSpaceEqualityConstraint(lhs_constraint, rhs_constraint)]

        # we dont want the arms to cross each other
        ineq_A1 = np.zeros((2, 4*9), dtype=int)
        ineq_A1[0, [1, 10]] = [1, -1] # y1 - y2 < 0
        ineq_A1[1, [19, 28]] = [1, -1] # y3 - y4 < 0
        ineq_B1 = np.zeros((2, 1))
        self.constraints += [AffineConfigurationSpaceInequalityConstraint(ineq_A1, ineq_B1)]

        # we dont want the gantries to cross each other
        ineq_A2 = np.zeros((1, 4*9), dtype=int)
        ineq_A2[0, [0, 18]] = [1, -1] # x1 - x3 < -2
        ineq_B2 = np.zeros((1, 1))
        ineq_B2[0] = 2.0 # coordinates of gantries are in different reference frames, that have a distance of 2.0 m
        self.constraints += [AffineConfigurationSpaceInequalityConstraint(ineq_A2, ineq_B2)]

        self.tasks = [
            # joint
            Task(
                "r1_pick_0",
                ["a1"],
                SingleGoal(k1[0]),
                "pick",
                frames=["a1_ur_vacuum", "obj0"],
            ),
            Task(
                "r1_place_0",
                ["a1"],
                SingleGoal(k1[1]),
                "place",
                frames=["table", "obj0"],
            ),
            Task(
                "r1_pick_1",
                ["a2"],
                SingleGoal(k2[0]),
                "pick",
                frames=["a2_ur_vacuum", "obj1"],
            ),
            Task(
                "r1_place_1",
                ["a2"],
                SingleGoal(k2[1]),
                "place",
                frames=["table", "obj1"],
            ),
            Task(
                "r2_pick_0",
                ["a3"],
                SingleGoal(k3[0]),
                "pick",
                frames=["a3_ur_vacuum", "obj2"],
            ),
            Task(
                "r2_place_0",
                ["a3"],
                SingleGoal(k3[1]),
                "place",
                frames=["table", "obj2"],
                constraints=[]
            ),
            Task(
                "r2_pick_1",
                ["a4"],
                SingleGoal(k4[0]),
                "pick",
                frames=["a4_ur_vacuum", "obj3"],
            ),
            Task(
                "r2_place_1",
                ["a4"],
                SingleGoal(k4[1]),
                "place",
                frames=["table", "obj3"],
                constraints=[]
            ),
            # terminal mode
            Task(
                "terminal",
                self.robots,
                SingleGoal(home_pose),
            ),
        ]
        
        self.sequence = self._make_sequence_from_names(
            ["r1_pick_0", "r1_place_0", "r1_pick_1", "r2_pick_0", "r1_place_1", "r2_place_0", "r2_pick_1", "r2_place_1", "terminal"]
        )

        self.collision_tolerance = 0.01
        self.collision_resolution = 0.005

        BaseModeLogic.__init__(self)

        self.spec.home_pose = SafePoseType.HAS_SAFE_HOME_POSE

        # for _ in range(1000):
        #     q = self.sample_config_uniform_in_limits()

        #     if self.is_collision_free(q):
        #         self.show_config(q)

@register("rai.arm_ee_pose")
class rai_hold_glass_upright(SequenceMixin, rai_env):
    def __init__(self):
        self.C, [r1_keyframes, r2_keyframes] = rai_config.make_ur10_arm_orientation_env()
        # self.C.view(True)

        self.robots = ["a1", "a2"]
        rai_env.__init__(self)
        self.manipulating_env = True

        home_pose = self.C.getJointState()

        self.tasks = [
            # joint
            Task(
                "r1_pick",
                ["a1"],
                SingleGoal(r1_keyframes[0]),
                "pick",
                frames=["a1_ur_vacuum", "obj_1"],
            ),
            Task(
                "r1_place",
                ["a1"],
                SingleGoal(r1_keyframes[1]),
                "place",
                frames=["table", "obj_1"],
                constraints=[AffineFrameOrientationConstraint("obj_1", "z", np.array([0, 0, 1]), np.array([1e-2]))]
            ),
            Task(
                "r2_pick",
                ["a2"],
                SingleGoal(r2_keyframes[0]),
                "pick",
                frames=["a2_ur_vacuum", "obj_2"],
            ),
            Task(
                "r2_place",
                ["a2"],
                SingleGoal(r2_keyframes[1]),
                "place",
                frames=["table", "obj_2"],
                constraints=[AffineFrameOrientationConstraint("obj_2", "z", np.array([0, 0, 1]), np.array([1e-2]))]
            ),
            # terminal mode
            Task(
                "terminal",
                self.robots,
                SingleGoal(home_pose),
            ),
        ]
        
        self.sequence = self._make_sequence_from_names(
            ["r1_pick", "r2_pick", "r1_place", "r2_place", "terminal"]
        )

        self.collision_tolerance = 0.01
        self.collision_resolution = 0.005

        BaseModeLogic.__init__(self)

        self.spec.home_pose = SafePoseType.HAS_SAFE_HOME_POSE


@register([
    ("rai.single_stick_upright", {}),
    ("rai.single_stick_upright_clutter", {"clutter": True}),
    ("rai.single_stick", {"stick_upright": False}),
    ("rai.single_stick_ineq", {"stick_upright": False, 
                               "ineq_orientation_constraint": True}),
])
class rai_keep_single_stick_on_ground(SequenceMixin, rai_env):
    def __init__(self, stick_upright=True, ineq_orientation_constraint=False, clutter=False):
        self.C, keyframes = rai_config.make_single_arm_stick_env(clutter=clutter)
        
        self.robots = ["a1"]
        rai_env.__init__(self)

        home_pose = self.C.getJointState()

        h = 0.26

        constraints = [AffineTaskSpaceEqualityConstraint("a1_stick_ee", np.array([[0, 0, 1, 0, 0, 0, 0]]), np.array([h]))]
        if stick_upright:
            constraints.append(
                AffineFrameOrientationConstraint("a1_stick_ee", "z", np.array([0, 0, -1]), np.array([1e-2]))
            )
        
        if ineq_orientation_constraint:
            assert False

        self.tasks = [
            # joint
            Task(
                "r1_1",
                ["a1"],
                SingleGoal(keyframes[0]),
            ),
            Task(
                "r1_2",
                ["a1"],
                SingleGoal(keyframes[1]),
                constraints=constraints
            ),
            # terminal mode
            Task(
                "terminal",
                self.robots,
                SingleGoal(home_pose),
            ),
        ]
        
        self.sequence = self._make_sequence_from_names(
            ["r1_1", "r1_2", "terminal"]
        )

        self.collision_tolerance = 0.01
        self.collision_resolution = 0.005

        BaseModeLogic.__init__(self)

        self.spec.home_pose = SafePoseType.HAS_SAFE_HOME_POSE

@register([
    ("rai.dual_stick_upright", {}),
    ("rai.dual_stick", {"stick_upright": False}),
    ("rai.dual_stick_clutter", {"clutter": True}),
    ("rai.dual_stick_ineq", {"stick_upright": False, 
                             "ineq_orientation_constraint": True}),
])
class rai_keep_dual_stick_on_ground(SequenceMixin, rai_env):
    def __init__(self, stick_upright=True, ineq_orientation_constraint=False, clutter=False):
        self.C, r1_keyframes, r2_keyframes = rai_config.make_dual_arm_stick_env(clutter=clutter)
        # self.C.view(True)

        self.robots = ["a1", "a2"]
        rai_env.__init__(self)

        home_pose = self.C.getJointState()

        h = 0.26

        r1_constraints = [AffineTaskSpaceEqualityConstraint("a1_stick_ee", np.array([[0, 0, 1, 0, 0, 0, 0]]), np.array([h]))]
        r2_constraints = [AffineTaskSpaceEqualityConstraint("a2_stick_ee", np.array([[0, 0, 1, 0, 0, 0, 0]]), np.array([h]))]

        if stick_upright:
            r1_constraints.append(
                AffineFrameOrientationConstraint("a1_stick_ee", "z", np.array([0, 0, -1]), np.array([1e-2]))
            )

            r2_constraints.append(
                AffineFrameOrientationConstraint("a2_stick_ee", "z", np.array([0, 0, -1]), np.array([1e-2]))            
            )

        if ineq_orientation_constraint:
            assert False

        self.tasks = [
            # joint
            Task(
                "r1_1",
                ["a1"],
                SingleGoal(r1_keyframes[0]),
            ),
            Task(
                "r1_2",
                ["a1"],
                SingleGoal(r1_keyframes[1]),
                constraints=r1_constraints
            ),
            Task(
                "r2_1",
                ["a2"],
                SingleGoal(r2_keyframes[0]),
            ),
            Task(
                "r2_2",
                ["a2"],
                SingleGoal(r2_keyframes[1]),
                constraints=r2_constraints
            ),
            # terminal mode
            Task(
                "terminal",
                self.robots,
                SingleGoal(home_pose),
            ),
        ]
        
        self.sequence = self._make_sequence_from_names(
            ["r1_1", "r2_1", "r1_2", "r2_2", "terminal"]
        )

        self.collision_tolerance = 0.01
        self.collision_resolution = 0.005

        BaseModeLogic.__init__(self)

        self.spec.home_pose = SafePoseType.HAS_SAFE_HOME_POSE

# assembly with predetermined assembly 'insertion directions'
# effectively an orientation constraint
class rai_assembly_with_insertions():
    pass

# environment with end effector path following for 'printing'
class rai_bimanual_printing(SequenceMixin, rai_env):
    pass

# TODO: also add orientation constraints
@register("rai.stacking_with_holding")
class rai_stacking_with_holding(SequenceMixin, rai_env):
    def __init__(self):
        self.C, [r1_keyframes, r2_keyframes] = rai_config.make_stacking_with_holding_env()

        self.robots = ["a1", "a2"]
        rai_env.__init__(self)
        self.manipulating_env = True

        home_pose = self.C.getJointState()

        r1_mat = np.zeros((6, 12))
        r1_mat[:, :6] = np.eye(6)
        
        r2_mat = np.zeros((6, 12))
        r2_mat[:, 6:] = np.eye(6)
        
        self.tasks = [
            # joint
            Task(
                "r1_pick",
                ["a1"],
                SingleGoal(r1_keyframes[0]),
                "pick",
                frames=["a1_ur_vacuum", "obj_1"],
            ),
            Task(
                "r1_place",
                ["a1"],
                SingleGoal(r1_keyframes[1]),
                "place",
                frames=["table", "obj_1"],
                constraints=[]
            ),
            Task(
                "r1_hold",
                ["a1"],
                SingleGoal(r1_keyframes[1]),
                constraints=[AffineConfigurationSpaceEqualityConstraint(r1_mat, r1_keyframes[1][:, None])]
            ),
            Task(
                "r2_pick",
                ["a2"],
                SingleGoal(r2_keyframes[0]),
                "pick",
                frames=["a2_ur_vacuum", "obj_2"],
            ),
            Task(
                "r2_place",
                ["a2"],
                SingleGoal(r2_keyframes[1]),
                "place",
                frames=["table", "obj_2"],
            ),
            Task(
                "r2_hold",
                ["a2"],
                SingleGoal(r2_keyframes[1]),
                constraints=[AffineConfigurationSpaceEqualityConstraint(r2_mat, r2_keyframes[1][:, None])]
            ),
            # terminal mode
            Task(
                "terminal",
                self.robots,
                SingleGoal(home_pose),
            ),
        ]
        
        self.sequence = self._make_sequence_from_names(
            ["r1_pick", "r2_pick", "r1_place", "r2_place", "r1_hold", "terminal"]
        )

        self.collision_tolerance = 0.01
        self.collision_resolution = 0.005

        BaseModeLogic.__init__(self)

        self.spec.home_pose = SafePoseType.HAS_SAFE_HOME_POSE


# @register("rai.assembly_with_insertion")
class rai_assembly_with_insertion(SequenceMixin, rai_env):
    def __init__(self):
        self.C, [r1_keyframes, r2_keyframes] = rai_config.make_assembly_with_insertion()

        self.robots = ["a1", "a2"]
        rai_env.__init__(self)
        self.manipulating_env = True

        home_pose = self.C.getJointState()<|MERGE_RESOLUTION|>--- conflicted
+++ resolved
@@ -127,14 +127,9 @@
                 "joint_place",
                 ["a1", "a2"],
                 SingleGoal(rel_movement_end), constraints=[
-<<<<<<< HEAD
-                    RelativeAffineTaskSpaceEqualityConstraint(["a1", "a2"], pose_projection_matrix, rel_pose, 1e-2),
-                    AffineRelativeFrameOrientationConstraint(["a1", "a2"], "y", np.array([0, 0, 0]), 1e-2)
-=======
                     RelativeAffineTaskSpaceEqualityConstraint(["a1", "a2"], pose_projection_matrix, rel_pose),
                     AffineRelativeFrameOrientationConstraint(["a1", "a2"], "y", np.array([0, 1, 0]), 1e-3)
                     # AffineRelativeFrameOrientationConstraint(["a1", "a2"], "y", np.array([0, 0, 0]), 1e-3)
->>>>>>> a04a2800
                 ]
             ),            
             # terminal mode
