import robotic as ry
import numpy as np
import random

from typing import List, Dict, Optional
from numpy.typing import NDArray

from multi_robot_multi_goal_planning.problems.dependency_graph import DependencyGraph

import multi_robot_multi_goal_planning.problems.rai_config as rai_config
from .configuration import config_dist

# from multi_robot_multi_goal_planning.problems.rai_config import *
from .planning_env import (
    BaseModeLogic,
    SequenceMixin,
    DependencyGraphMixin,
    State,
    Task,
    ProblemSpec,
    AgentType,
    GoalType,
    ConstraintType,
    DynamicsType,
    ManipulationType,
    DependencyType,
    SafePoseType,
)
from .goals import (
    SingleGoal,
    GoalSet,
    GoalRegion,
    ConditionalGoal,
)
from .rai_base_env import rai_env
from .constraints import (
    AffineConfigurationSpaceInequalityConstraint,
    RelativeAffineTaskSpaceEqualityConstraint,
    AffineTaskSpaceEqualityConstraint,
    AffineConfigurationSpaceEqualityConstraint,
    AffineFrameOrientationConstraint,
    AffineRelativeFrameOrientationConstraint,
    relative_pose
)

from .registry import register

@register("rai.constrained_pose")
class rai_two_dim_env_pose_constraint(SequenceMixin, rai_env):
    def __init__(self):
        self.C = rai_config.make_2d_rai_env_no_obs(agents_can_rotate=True)
        # self.C.view(True)

        self.robots = ["a1", "a2"]

        rai_env.__init__(self)

        home_pose = self.C.getJointState()

        self.tasks = [
            Task(
                "joint_pick",
                ["a1"],
                SingleGoal(np.array([-0.5, -0.5, 0])), constraints=[AffineConfigurationSpaceEqualityConstraint(np.array([[0, 0, 1, 0, 0, 0]]), np.array([0]), 0) ]
            ),
            Task(
                "joint_place",
                ["a2"],
                SingleGoal(np.array([0.5, 0.5, 0])),
            ),
            # terminal mode
            Task(
                "terminal",
                ["a1", "a2"],
                SingleGoal(home_pose),
            ),
        ]

        self.sequence = self._make_sequence_from_names(
            ["joint_pick", "joint_place", "terminal"]
        )

        self.collision_tolerance = 0.001
        self.collision_resolution = 0.005

        BaseModeLogic.__init__(self)

        self.spec.manipulation = ManipulationType.STATIC
        self.spec.home_pose = SafePoseType.HAS_SAFE_HOME_POSE


@register("rai.constrained_relative_pose")
class rai_two_dim_env_relative_pose_constraint(SequenceMixin, rai_env):
    def __init__(self):
        self.C = rai_config.make_2d_rai_env_no_obs(agents_can_rotate=True)
        # self.C.view(True)

        self.robots = ["a1", "a2"]

        rai_env.__init__(self)

        joint_goal = np.array([-0.5, -0.25, 0, -0.5, 0.25, 0])
        rel_movement_end = np.array([0.5, 0.25, np.pi, 0.5, -0.25, np.pi])

        home_pose = self.C.getJointState()

        self.C.setJointState(joint_goal)
        a1_pose = self.C.getFrame("a1").getPose()
        a2_pose = self.C.getFrame("a2").getPose()
        rel_pose = relative_pose(a1_pose, a2_pose)[:, None]

        self.C.setJointState(home_pose)

        pose_projection_matrix = np.zeros((1, 7))
        pose_projection_matrix[0, 0] = 1
        pose_projection_matrix[0, 1] = 1
        pose_projection_matrix[0, 2] = 1

        self.tasks = [
            # joint
            Task(
                "joint_pick",
                ["a1", "a2"],
                SingleGoal(joint_goal),
            ),
            Task(
                "joint_place",
                ["a1", "a2"],
                SingleGoal(rel_movement_end), constraints=[
                    RelativeAffineTaskSpaceEqualityConstraint(["a1", "a2"], pose_projection_matrix, rel_pose),
                    AffineRelativeFrameOrientationConstraint(["a1", "a2"], "y", np.array([0, 0, 0]), 1e-3)
                ]
            ),            
            # terminal mode
            Task(
                "terminal",
                ["a1", "a2"],
                SingleGoal(home_pose),
            ),
        ]

        self.sequence = self._make_sequence_from_names(
            ["joint_pick", "joint_place", "terminal"]
        )

        self.collision_tolerance = 0.001
        self.collision_resolution = 0.005

        BaseModeLogic.__init__(self)

        self.spec.manipulation = ManipulationType.STATIC
        self.spec.home_pose = SafePoseType.HAS_SAFE_HOME_POSE


@register("rai.grasping")
class rai_two_arm_grasping(SequenceMixin, rai_env):
    def __init__(self):
        self.C, self.robots, keyframes = rai_config.make_bimanual_grasping_env()
        # self.C.view(True)

        rai_env.__init__(self)

        pick_pose = keyframes[0]
        place_pose = keyframes[-1]

        home_pose = self.C.getJointState()

        self.C.setJointState(pick_pose)
        a1_pose = self.C.getFrame("a1_ur_ee_marker").getPose()
        a2_pose = self.C.getFrame("a2_ur_ee_marker").getPose()
        rel_pose = relative_pose(a1_pose, a2_pose)[:, None]

        self.C.setJointState(home_pose)

        pose_projection_matrix = np.zeros((1, 7))
        pose_projection_matrix[0, 0] = 1
        pose_projection_matrix[0, 1] = 1
        pose_projection_matrix[0, 2] = 1

        self.manipulating_env = True

        self.tasks = [
            # joint
            Task(
                "joint_pick",
                self.robots,
                SingleGoal(pick_pose),
                type="pick", 
                frames=["a1_ur_ee_marker", "obj1"]
            ),
            Task(
                "joint_place",
                self.robots,
                SingleGoal(place_pose),
                type="place", 
                frames=["table", "obj1"],
<<<<<<< HEAD
                constraints=[RelativeAffineTaskSpaceEqualityConstraint(["a1_ur_ee_marker", "a2_ur_ee_marker"], np.eye(7), rel_pose, 1e-2)]
=======
                constraints=[
                    RelativeAffineTaskSpaceEqualityConstraint(["a1_ur_ee_marker", "a2_ur_ee_marker"], pose_projection_matrix,  rel_pose, 1e-2),
                    AffineRelativeFrameOrientationConstraint(["a1_ur_ee_marker", "a2_ur_ee_marker"], "y", np.array([1, -1, 0]), 5e-2),
                    AffineRelativeFrameOrientationConstraint(["a1_ur_ee_marker", "a2_ur_ee_marker"], "z", np.array([-1, -1, 0]), 5e-2)
                ]
>>>>>>> 9d077602
            ),            
            # terminal mode
            Task(
                "terminal",
                self.robots,
                SingleGoal(home_pose),
            ),
        ]

        self.sequence = self._make_sequence_from_names(
            ["joint_pick", "joint_place", "terminal"]
        )

        self.collision_tolerance = 0.001
        self.collision_resolution = 0.005

        BaseModeLogic.__init__(self)

        self.spec.manipulation = ManipulationType.STATIC
        self.spec.home_pose = SafePoseType.HAS_SAFE_HOME_POSE


@register("rai.husky_reach")
class rai_husky_reach(SequenceMixin, rai_env):
    def __init__(self):
        self.C, kl, kr = rai_config.make_goto_husky_env()

        self.robots = ["a1", "a2"]
        rai_env.__init__(self)
        self.manipulating_env = True

        home_pose = self.C.getJointState()

        lhs_constraint = np.zeros((3, 2*9), dtype=int)
        lhs_constraint[0, [0, 9]] = [1, -1]
        lhs_constraint[1, [1, 10]] = [1, -1]
        lhs_constraint[2, [2, 11]] = [1, -1]

        rhs_constraint = np.zeros((3, 1))

        self.constraints = [AffineConfigurationSpaceEqualityConstraint(lhs_constraint, rhs_constraint)]

        self.tasks = [
            # joint
            Task(
                "r1_reach",
                ["a1"],
                GoalSet(kl),
            ),
            Task(
                "r2_reach",
                ["a2"],
                GoalSet(kr),
            ),
            # terminal mode
            Task(
                "terminal",
                self.robots,
                SingleGoal(home_pose),
            ),
        ]
        
        self.sequence = self._make_sequence_from_names(
            ["r1_reach", "r2_reach", "terminal"]
        )

        self.collision_tolerance = 0.01
        self.collision_resolution = 0.005

        BaseModeLogic.__init__(self)

        self.spec.home_pose = SafePoseType.HAS_SAFE_HOME_POSE

        # for _ in range(100):
        #     q = self.sample_config_uniform_in_limits()
        #     q[1][0] = q[0][0]
        #     q[1][1] = q[0][1]
        #     q[1][2] = q[0][2]
        #     print(q.state())
        #     print(len(q.state()))
        #     self.show_config(q)


class rai_bimanual_husky_stacking(SequenceMixin, rai_env):
    def __init__(self):
        self.C = rai_config.make_bimanual_husky_box_stacking_env()


class rai_bimanual_husky_strut(SequenceMixin, rai_env):
    def __init__(self):
        self.C = rai_config.make_bimanual_husky_strut_env()


@register("rai.constrained_2d_puzzle")
class rai_linked_2d_puzzle(SequenceMixin, rai_env):
    def __init__(self):
        self.C = rai_config.make_linked_puzzle_env(agents_can_rotate=True)
        # self.C.view(True)

        self.robots = ["a1", "a2"]
        rai_env.__init__(self)

        home_pose = self.C.getJointState()

        r1_goal = np.array([-0.5, -0.5, 0])
        r2_goal = np.array([-0.5, 0.5, 0])
        
        self.constraints=[AffineConfigurationSpaceEqualityConstraint(np.array([[1, 0, 0, -1, 0, 0]]), np.array([0]))]

        self.tasks = [
            # joint
            Task(
                "r1_goal",
                ["a1"],
                SingleGoal(r1_goal),
            ),
            Task(
                "r2_goal",
                ["a2"],
                SingleGoal(r2_goal),
            ),            
            # terminal mode
            Task(
                "terminal",
                self.robots,
                SingleGoal(home_pose),
            ),
        ]

        self.sequence = self._make_sequence_from_names(
            ["r1_goal", "r2_goal", "terminal"]
        )

        self.collision_tolerance = 0.00
        self.collision_resolution = 0.005

        BaseModeLogic.__init__(self)

        self.spec.manipulation = ManipulationType.STATIC
        self.spec.home_pose = SafePoseType.HAS_SAFE_HOME_POSE

@register("rai.half_rfl")
class rai_rfl_two_only(SequenceMixin, rai_env):
    def __init__(self):
        self.C, [k1, k2, k3, k4] = rai_config.make_two_arms_on_a_gantry()
        
        self.robots = ["a1", "a2"]
        rai_env.__init__(self)
        self.manipulating_env = True

        home_pose = self.C.getJointState()

        self.constraints = [AffineConfigurationSpaceEqualityConstraint(np.array([[1, 0, 0, 0, 0, 0, 0, 0, 0, -1, 0, 0, 0, 0, 0, 0, 0, 0]]), np.array([0]))]

        # we dont want the arms to cross each other
        ineq_A= np.zeros((2, 2*9), dtype=int)
        ineq_A[0, [1]] = [1] # y1 < 0
        ineq_A[1, [10]] = [-1] # y2 < 0
        ineq_B = np.zeros((2, 1))
        self.constraints += [AffineConfigurationSpaceInequalityConstraint(ineq_A, ineq_B)]

        self.tasks = [
            # joint
            Task(
                "r1_pick_0",
                ["a1"],
                SingleGoal(k1[0]),
                "pick",
                frames=["a1_ur_vacuum", "obj0"],
            ),
            Task(
                "r1_place_0",
                ["a1"],
                SingleGoal(k1[1]),
                "place",
                frames=["table", "obj0"],
            ),
            Task(
                "r1_pick_1",
                ["a1"],
                SingleGoal(k2[0]),
                "pick",
                frames=["a1_ur_vacuum", "obj1"],
            ),
            Task(
                "r1_place_1",
                ["a1"],
                SingleGoal(k2[1]),
                "place",
                frames=["table", "obj1"],
            ),
            Task(
                "r2_pick_0",
                ["a2"],
                SingleGoal(k3[0]),
                "pick",
                frames=["a2_ur_vacuum", "obj2"],
            ),
            Task(
                "r2_place_0",
                ["a2"],
                SingleGoal(k3[1]),
                "place",
                frames=["table", "obj2"],
                constraints=[]
            ),
            Task(
                "r2_pick_1",
                ["a2"],
                SingleGoal(k4[0]),
                "pick",
                frames=["a2_ur_vacuum", "obj3"],
            ),
            Task(
                "r2_place_1",
                ["a2"],
                SingleGoal(k4[1]),
                "place",
                frames=["table", "obj3"],
                constraints=[]
            ),
            # terminal mode
            Task(
                "terminal",
                self.robots,
                SingleGoal(home_pose),
            ),
        ]
        
        self.sequence = self._make_sequence_from_names(
            ["r1_pick_0", "r1_place_0", "r1_pick_1", "r2_pick_0", "r1_place_1", "r2_place_0", "r2_pick_1", "r2_place_1", "terminal"]
        )

        self.collision_tolerance = 0.01
        self.collision_resolution = 0.005

        BaseModeLogic.__init__(self)

        self.spec.home_pose = SafePoseType.HAS_SAFE_HOME_POSE

@register("rai.rfl")
class rai_rfl(SequenceMixin, rai_env):
    def __init__(self):
        self.C, [k1, k2, k3, k4] = rai_config.make_four_arms_on_a_gantry()

        self.robots = ["a1", "a2", "a3", "a4"]
        rai_env.__init__(self)
        self.manipulating_env = True

        home_pose = self.C.getJointState()

        lhs_constraint = np.zeros((2, 4*9), dtype=int)
        lhs_constraint[0, [0, 9]] = [1, -1]
        lhs_constraint[1, [18, 27]] = [1, -1]

        rhs_constraint = np.zeros((2, 1))

        self.constraints = [AffineConfigurationSpaceEqualityConstraint(lhs_constraint, rhs_constraint)]

        # we dont want the arms to cross each other
        ineq_A1 = np.zeros((2, 4*9), dtype=int)
        ineq_A1[0, [1, 10]] = [1, -1] # y1 - y2 < 0
        ineq_A1[1, [19, 28]] = [1, -1] # y3 - y4 < 0
        ineq_B1 = np.zeros((2, 1))
        self.constraints += [AffineConfigurationSpaceInequalityConstraint(ineq_A1, ineq_B1)]

        # we dont want the gantries to cross each other
        ineq_A2 = np.zeros((1, 4*9), dtype=int)
        ineq_A2[0, [0, 18]] = [1, -1] # x1 - x3 < -2
        ineq_B2 = np.zeros((1, 1))
        ineq_B2[0] = 2.0 # coordinates of gantries are in different reference frames, that have a distance of 2.0 m
        self.constraints += [AffineConfigurationSpaceInequalityConstraint(ineq_A2, ineq_B2)]

        self.tasks = [
            # joint
            Task(
                "r1_pick_0",
                ["a1"],
                SingleGoal(k1[0]),
                "pick",
                frames=["a1_ur_vacuum", "obj0"],
            ),
            Task(
                "r1_place_0",
                ["a1"],
                SingleGoal(k1[1]),
                "place",
                frames=["table", "obj0"],
            ),
            Task(
                "r1_pick_1",
                ["a2"],
                SingleGoal(k2[0]),
                "pick",
                frames=["a2_ur_vacuum", "obj1"],
            ),
            Task(
                "r1_place_1",
                ["a2"],
                SingleGoal(k2[1]),
                "place",
                frames=["table", "obj1"],
            ),
            Task(
                "r2_pick_0",
                ["a3"],
                SingleGoal(k3[0]),
                "pick",
                frames=["a3_ur_vacuum", "obj2"],
            ),
            Task(
                "r2_place_0",
                ["a3"],
                SingleGoal(k3[1]),
                "place",
                frames=["table", "obj2"],
                constraints=[]
            ),
            Task(
                "r2_pick_1",
                ["a4"],
                SingleGoal(k4[0]),
                "pick",
                frames=["a4_ur_vacuum", "obj3"],
            ),
            Task(
                "r2_place_1",
                ["a4"],
                SingleGoal(k4[1]),
                "place",
                frames=["table", "obj3"],
                constraints=[]
            ),
            # terminal mode
            Task(
                "terminal",
                self.robots,
                SingleGoal(home_pose),
            ),
        ]
        
        self.sequence = self._make_sequence_from_names(
            ["r1_pick_0", "r1_place_0", "r1_pick_1", "r2_pick_0", "r1_place_1", "r2_place_0", "r2_pick_1", "r2_place_1", "terminal"]
        )

        self.collision_tolerance = 0.01
        self.collision_resolution = 0.005

        BaseModeLogic.__init__(self)

        self.spec.home_pose = SafePoseType.HAS_SAFE_HOME_POSE

        # for _ in range(1000):
        #     q = self.sample_config_uniform_in_limits()

        #     if self.is_collision_free(q):
        #         self.show_config(q)

@register("rai.arm_ee_pose")
class rai_hold_glass_upright(SequenceMixin, rai_env):
    def __init__(self):
        self.C, [r1_keyframes, r2_keyframes] = rai_config.make_ur10_arm_orientation_env()
        # self.C.view(True)

        self.robots = ["a1", "a2"]
        rai_env.__init__(self)
        self.manipulating_env = True

        home_pose = self.C.getJointState()

        self.tasks = [
            # joint
            Task(
                "r1_pick",
                ["a1"],
                SingleGoal(r1_keyframes[0]),
                "pick",
                frames=["a1_ur_vacuum", "obj_1"],
            ),
            Task(
                "r1_place",
                ["a1"],
                SingleGoal(r1_keyframes[1]),
                "place",
                frames=["table", "obj_1"],
                constraints=[AffineFrameOrientationConstraint("obj_1", "z", np.array([0, 0, 1]), np.array([1e-2]))]
            ),
            Task(
                "r2_pick",
                ["a2"],
                SingleGoal(r2_keyframes[0]),
                "pick",
                frames=["a2_ur_vacuum", "obj_2"],
            ),
            Task(
                "r2_place",
                ["a2"],
                SingleGoal(r2_keyframes[1]),
                "place",
                frames=["table", "obj_2"],
                constraints=[AffineFrameOrientationConstraint("obj_2", "z", np.array([0, 0, 1]), np.array([1e-2]))]
            ),
            # terminal mode
            Task(
                "terminal",
                self.robots,
                SingleGoal(home_pose),
            ),
        ]
        
        self.sequence = self._make_sequence_from_names(
            ["r1_pick", "r2_pick", "r1_place", "r2_place", "terminal"]
        )

        self.collision_tolerance = 0.01
        self.collision_resolution = 0.005

        BaseModeLogic.__init__(self)

        self.spec.home_pose = SafePoseType.HAS_SAFE_HOME_POSE


@register([
    ("rai.single_stick_upright", {}),
    ("rai.single_stick_upright_clutter", {"clutter": True}),
    ("rai.single_stick", {"stick_upright": False}),
    ("rai.single_stick_ineq", {"stick_upright": False, 
                               "ineq_orientation_constraint": True}),
])
class rai_keep_single_stick_on_ground(SequenceMixin, rai_env):
    def __init__(self, stick_upright=True, ineq_orientation_constraint=False, clutter=False):
        self.C, keyframes = rai_config.make_single_arm_stick_env(clutter=clutter)
        
        self.robots = ["a1"]
        rai_env.__init__(self)

        home_pose = self.C.getJointState()

        h = 0.26

        constraints = [AffineTaskSpaceEqualityConstraint("a1_stick_ee", np.array([[0, 0, 1, 0, 0, 0, 0]]), np.array([h]))]
        if stick_upright:
            constraints.append(
                AffineFrameOrientationConstraint("a1_stick_ee", "z", np.array([0, 0, -1]), np.array([1e-3]))
            )
        
        if ineq_orientation_constraint:
            assert False

        self.tasks = [
            # joint
            Task(
                "r1_1",
                ["a1"],
                SingleGoal(keyframes[0]),
            ),
            Task(
                "r1_2",
                ["a1"],
                SingleGoal(keyframes[1]),
                constraints=constraints
            ),
            # terminal mode
            Task(
                "terminal",
                self.robots,
                SingleGoal(home_pose),
            ),
        ]
        
        self.sequence = self._make_sequence_from_names(
            ["r1_1", "r1_2", "terminal"]
        )

        self.collision_tolerance = 0.01
        self.collision_resolution = 0.005

        BaseModeLogic.__init__(self)

        self.spec.home_pose = SafePoseType.HAS_SAFE_HOME_POSE

@register([
    ("rai.dual_stick_upright", {}),
    ("rai.dual_stick", {"stick_upright": False}),
    ("rai.dual_stick_clutter", {"clutter": True}),
    ("rai.dual_stick_ineq", {"stick_upright": False, 
                             "ineq_orientation_constraint": True}),
])
class rai_keep_dual_stick_on_ground(SequenceMixin, rai_env):
    def __init__(self, stick_upright=True, ineq_orientation_constraint=False, clutter=False):
        self.C, r1_keyframes, r2_keyframes = rai_config.make_dual_arm_stick_env(clutter=clutter)
        # self.C.view(True)

        self.robots = ["a1", "a2"]
        rai_env.__init__(self)

        home_pose = self.C.getJointState()

        h = 0.26

        r1_constraints = [AffineTaskSpaceEqualityConstraint("a1_stick_ee", np.array([[0, 0, 1, 0, 0, 0, 0]]), np.array([h]))]
        r2_constraints = [AffineTaskSpaceEqualityConstraint("a2_stick_ee", np.array([[0, 0, 1, 0, 0, 0, 0]]), np.array([h]))]

        if stick_upright:
            r1_constraints.append(
                AffineFrameOrientationConstraint("a1_stick_ee", "z", np.array([0, 0, -1]), np.array([1e-3]))
            )

            r2_constraints.append(
                AffineFrameOrientationConstraint("a2_stick_ee", "z", np.array([0, 0, -1]), np.array([1e-3]))            
            )

        if ineq_orientation_constraint:
            assert False

        self.tasks = [
            # joint
            Task(
                "r1_1",
                ["a1"],
                SingleGoal(r1_keyframes[0]),
            ),
            Task(
                "r1_2",
                ["a1"],
                SingleGoal(r1_keyframes[1]),
                constraints=r1_constraints
            ),
            Task(
                "r2_1",
                ["a2"],
                SingleGoal(r2_keyframes[0]),
            ),
            Task(
                "r2_2",
                ["a2"],
                SingleGoal(r2_keyframes[1]),
                constraints=r2_constraints
            ),
            # terminal mode
            Task(
                "terminal",
                self.robots,
                SingleGoal(home_pose),
            ),
        ]
        
        self.sequence = self._make_sequence_from_names(
            ["r1_1", "r2_1", "r1_2", "r2_2", "terminal"]
        )

        self.collision_tolerance = 0.01
        self.collision_resolution = 0.005

        BaseModeLogic.__init__(self)

        self.spec.home_pose = SafePoseType.HAS_SAFE_HOME_POSE

# assembly with predetermined assembly 'insertion directions'
# effectively an orientation constraint
class rai_assembly_with_insertions():
    pass

# environment with end effector path following for 'printing'
class rai_bimanual_printing(SequenceMixin, rai_env):
    pass

# TODO: also add orientation constraints
@register("rai.stacking_with_holding")
class rai_stacking_with_holding(SequenceMixin, rai_env):
    def __init__(self):
        self.C, [r1_keyframes, r2_keyframes] = rai_config.make_stacking_with_holding_env()

        self.robots = ["a1", "a2"]
        rai_env.__init__(self)
        self.manipulating_env = True

        home_pose = self.C.getJointState()

        r1_mat = np.zeros((6, 12))
        r1_mat[:, :6] = np.eye(6)
        
        r2_mat = np.zeros((6, 12))
        r2_mat[:, 6:] = np.eye(6)
        
        self.tasks = [
            # joint
            Task(
                "r1_pick",
                ["a1"],
                SingleGoal(r1_keyframes[0]),
                "pick",
                frames=["a1_ur_vacuum", "obj_1"],
            ),
            Task(
                "r1_place",
                ["a1"],
                SingleGoal(r1_keyframes[1]),
                "place",
                frames=["table", "obj_1"],
                constraints=[]
            ),
            Task(
                "r1_hold",
                ["a1"],
                SingleGoal(r1_keyframes[1]),
                constraints=[AffineConfigurationSpaceEqualityConstraint(r1_mat, r1_keyframes[1][:, None])]
            ),
            Task(
                "r2_pick",
                ["a2"],
                SingleGoal(r2_keyframes[0]),
                "pick",
                frames=["a2_ur_vacuum", "obj_2"],
            ),
            Task(
                "r2_place",
                ["a2"],
                SingleGoal(r2_keyframes[1]),
                "place",
                frames=["table", "obj_2"],
            ),
            Task(
                "r2_hold",
                ["a2"],
                SingleGoal(r2_keyframes[1]),
                constraints=[AffineConfigurationSpaceEqualityConstraint(r2_mat, r2_keyframes[1][:, None])]
            ),
            # terminal mode
            Task(
                "terminal",
                self.robots,
                SingleGoal(home_pose),
            ),
        ]
        
        self.sequence = self._make_sequence_from_names(
            ["r1_pick", "r2_pick", "r1_place", "r2_place", "r1_hold", "terminal"]
        )

        self.collision_tolerance = 0.01
        self.collision_resolution = 0.005

        BaseModeLogic.__init__(self)

        self.spec.home_pose = SafePoseType.HAS_SAFE_HOME_POSE


# @register("rai.assembly_with_insertion")
class rai_assembly_with_insertion(SequenceMixin, rai_env):
    def __init__(self):
        self.C, [r1_keyframes, r2_keyframes] = rai_config.make_assembly_with_insertion()

        self.robots = ["a1", "a2"]
        rai_env.__init__(self)
        self.manipulating_env = True

        home_pose = self.C.getJointState()<|MERGE_RESOLUTION|>--- conflicted
+++ resolved
@@ -194,15 +194,11 @@
                 SingleGoal(place_pose),
                 type="place", 
                 frames=["table", "obj1"],
-<<<<<<< HEAD
-                constraints=[RelativeAffineTaskSpaceEqualityConstraint(["a1_ur_ee_marker", "a2_ur_ee_marker"], np.eye(7), rel_pose, 1e-2)]
-=======
                 constraints=[
                     RelativeAffineTaskSpaceEqualityConstraint(["a1_ur_ee_marker", "a2_ur_ee_marker"], pose_projection_matrix,  rel_pose, 1e-2),
                     AffineRelativeFrameOrientationConstraint(["a1_ur_ee_marker", "a2_ur_ee_marker"], "y", np.array([1, -1, 0]), 5e-2),
                     AffineRelativeFrameOrientationConstraint(["a1_ur_ee_marker", "a2_ur_ee_marker"], "z", np.array([-1, -1, 0]), 5e-2)
                 ]
->>>>>>> 9d077602
             ),            
             # terminal mode
             Task(
