--- conflicted
+++ resolved
@@ -150,16 +150,7 @@
 
         residual = self.F(q.state(), mode, env)
 
-<<<<<<< HEAD
-        x = q.state().astype(float, copy=True)
-        res = self.F(x, mode, env)
-        sat = all(np.isclose(res, 0, atol=self.eps))
-
-        return sat
-        # return all(np.isclose(self.mat @ rel_pose[:, None], self.desired_relative_pose, atol=self.eps))
-=======
         return all(abs(residual) < self.eps)
->>>>>>> 9d077602
     
     def J(self, q, mode, env):
         if mode is not None:
