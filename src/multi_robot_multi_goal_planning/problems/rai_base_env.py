--- conflicted
+++ resolved
@@ -330,8 +330,7 @@
         q = NpConfiguration(rnd, self.start_pos.array_slice)
 
         return q
-    
-<<<<<<< HEAD
+
     def sample_goal_configuration(self, mode, task):
         goals_to_sample = task.robots
         goal_sample = task.goal.sample(mode)
@@ -344,9 +343,7 @@
                 for _, task_robot in enumerate(task.robots):
                     if task_robot == r:
                         q.append(
-                            goal_sample[
-                                offset : offset + self.robot_dims[task_robot]
-                            ]
+                            goal_sample[offset : offset + self.robot_dims[task_robot]]
                         )
                         break
                     offset += self.robot_dims[task_robot]
@@ -354,8 +351,7 @@
                 lims = self.limits[:, self.robot_idx[r]]
                 if lims[0, 0] < lims[1, 0]:
                     qr = (
-                        np.random.rand(self.robot_dims[r])
-                        * (lims[1, :] - lims[0, :])
+                        np.random.rand(self.robot_dims[r]) * (lims[1, :] - lims[0, :])
                         + lims[0, :]
                     )
                 else:
@@ -367,8 +363,6 @@
 
         return q
 
-=======
->>>>>>> d4237b5f
     def config_cost(self, start: Configuration, end: Configuration) -> float:
         return config_cost(start, end, self.cost_metric, self.cost_reduction)
 
@@ -418,7 +412,7 @@
             return False
 
         return True
-    
+
     def is_collision_free_np(
         self,
         q: Optional[Configuration],
@@ -720,9 +714,7 @@
             self.set_to_mode(path[i].mode)
             for k in range(len(self.robots)):
                 q = path[i].q[k]
-                self.C.setJointState(
-                    q, get_robot_joints(self.C, self.robots[k])
-                )
+                self.C.setJointState(q, get_robot_joints(self.C, self.robots[k]))
 
                 # print(q)
 
