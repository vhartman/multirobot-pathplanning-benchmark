{
  "experiment_name": "planner_demo",
  "environment": "other_hallway",
  "per_agent_cost": "euclidean",
  "cost_reduction": "sum",
  "max_planning_time": 100,
  "num_runs": 20,
  "seed": 1,
  "optimize": true,
  "planners": [
    {
      "name": "rrtstar",
      "type": "rrtstar",
      "options": {
        "informed_sampling": true,
        "informed_sampling_version": 6,  
        "distance_metric": "max_euclidean",
<<<<<<< HEAD
        "p_goal": 0.1,
        "p_stay": 0.0,
        "p_uniform": 0.2,
=======
        "p_goal": 0.9,
        "p_stay": 0.0,
        "p_uniform": 0.8,
>>>>>>> 19ff4a94
        "shortcutting": true,
        "mode_sampling": 1, 
        "locally_informed_sampling": true

      }
    }, 
    {
      "name": "birrtstar",
      "type": "birrtstar",
      "options": {
        "informed_sampling": true,
        "informed_sampling_version": 6,  
        "distance_metric": "max_euclidean",
<<<<<<< HEAD
        "p_goal": 0.1,
        "p_stay": 0.0,
        "p_uniform": 0.2,
=======
        "p_goal": 0.9,
        "p_stay": 0.0,
        "p_uniform": 0.8,
>>>>>>> 19ff4a94
        "shortcutting": true,
        "mode_sampling": 1,
        "transition_nodes": 50,
        "birrtstar_version": 2, 
        "locally_informed_sampling": true
      }
    },
    {
      "name": "locally_informed_prm",
      "type": "prm",
      "options": {
        "batch_size": 200,
        "transition_batch_size": 250,
        "informed_batch_size": 300,
        "informed_transition_batch_size": 250,
        "path_batch_size": 0,
        "distance_function": "euclidean",
        "connection_strategy": "radius",
        "locally_informed_sampling": true,
        "informed_sampling": true,
        "informed_transition_sampling": true,
        "sample_near_path": false,
        "shortcutting": false,
        "direct_informed_sampling": true
      }
    },
    {
      "name": "locally_informed_prm_shortcutting",
      "type": "prm",
      "options": {
        "batch_size": 200,
        "transition_batch_size": 250,
        "informed_batch_size": 300,
        "informed_transition_batch_size": 250,
        "path_batch_size": 0,
        "distance_function": "euclidean",
        "connection_strategy": "radius",
        "locally_informed_sampling": true,
        "informed_sampling": true,
        "informed_transition_sampling": true,
        "sample_near_path": false,
        "shortcutting": true,
        "direct_informed_sampling": true
      }
    }

  ]
}<|MERGE_RESOLUTION|>--- conflicted
+++ resolved
@@ -14,16 +14,11 @@
       "options": {
         "informed_sampling": true,
         "informed_sampling_version": 6,  
+        "informed_sampling_version": 6,  
         "distance_metric": "max_euclidean",
-<<<<<<< HEAD
         "p_goal": 0.1,
         "p_stay": 0.0,
         "p_uniform": 0.2,
-=======
-        "p_goal": 0.9,
-        "p_stay": 0.0,
-        "p_uniform": 0.8,
->>>>>>> 19ff4a94
         "shortcutting": true,
         "mode_sampling": 1, 
         "locally_informed_sampling": true
@@ -37,15 +32,9 @@
         "informed_sampling": true,
         "informed_sampling_version": 6,  
         "distance_metric": "max_euclidean",
-<<<<<<< HEAD
         "p_goal": 0.1,
         "p_stay": 0.0,
         "p_uniform": 0.2,
-=======
-        "p_goal": 0.9,
-        "p_stay": 0.0,
-        "p_uniform": 0.8,
->>>>>>> 19ff4a94
         "shortcutting": true,
         "mode_sampling": 1,
         "transition_nodes": 50,
